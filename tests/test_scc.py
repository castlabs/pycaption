--- conflicted
+++ resolved
@@ -1,5 +1,4 @@
 import pytest
-from pytest_lazyfixture import lazy_fixture
 
 from pycaption import SCCReader, CaptionReadNoCaptions, CaptionNode
 from pycaption.exceptions import CaptionReadTimingError, CaptionLineLengthError
@@ -23,17 +22,6 @@
     def test_positive_answer_for_detection(self, sample_scc_pop_on):
         super().assert_positive_answer_for_detection(sample_scc_pop_on)
 
-<<<<<<< HEAD
-    @pytest.mark.parametrize('different_sample', [
-        lazy_fixture('sample_dfxp'),
-        lazy_fixture('sample_microdvd'),
-        lazy_fixture('sample_sami'),
-        lazy_fixture('sample_srt'),
-        lazy_fixture('sample_webvtt')
-    ])
-    def test_negative_answer_for_detection(self, different_sample):
-        super().assert_negative_answer_for_detection(different_sample)
-=======
     def test_negative_answer_for_detection_dfxp(self, sample_dfxp):
         super().assert_negative_answer_for_detection(sample_dfxp)
 
@@ -48,7 +36,6 @@
 
     def test_negative_answer_for_detection_webvtt(self, sample_webvtt):
         super().assert_negative_answer_for_detection(sample_webvtt)
->>>>>>> 50b9aa10
 
     def test_caption_length(self, sample_scc_pop_on):
         captions = SCCReader().read(sample_scc_pop_on)
@@ -95,10 +82,12 @@
             ((40.0, UnitEnum.PERCENT), (41.0, UnitEnum.PERCENT)),
             ((25.0, UnitEnum.PERCENT), (71.0, UnitEnum.PERCENT))
         ]
+
         actual_positioning = [
             caption_.layout_info.origin.serialized()
             for caption_ in captions.get_captions('en-US')
         ]
+
         assert expected_positioning == actual_positioning
 
     def test_tab_offset(self, sample_scc_tab_offset):
@@ -290,13 +279,10 @@
     def test_line_too_long(self, sample_scc_with_line_too_long):
         with pytest.raises(CaptionLineLengthError) as exc_info:
             SCCReader().read(sample_scc_with_line_too_long)
+
         assert exc_info.value.args[0].startswith(
             "32 character limit for caption cue in scc file.")
-<<<<<<< HEAD
-        assert ("the showowowowowowowowowowowowowowowowowowowowowowowowowowow started - Length 68"
-=======
         assert ("was Cal l l l l l l l l l l l l l l l l l l l l l l l l l l l l Denison, a friend - Length 81"
->>>>>>> 50b9aa10
                 in exc_info.value.args[0].split("\n"))
 
 
