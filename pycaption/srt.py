import os
from copy import deepcopy

from .base import (
    BaseReader, BaseWriter, CaptionSet, CaptionList, Caption, CaptionNode,
)
from .exceptions import CaptionReadNoCaptions, InvalidInputError

import re
from PIL import Image, ImageFont, ImageDraw


class SRTReader(BaseReader):
    RE_HTML = re.compile(r'<[^>]+>')
    RE_ASS = re.compile(r'{[^}]+}')

    def detect(self, content):
        lines = content.splitlines()
        if lines[0].isdigit() and '-->' in lines[1]:
            return True
        else:
            return False

<<<<<<< HEAD
    def read(self, content, lang='en-US', strip_html=False, strip_ass_tags=False):
        if type(content) != str:
=======
    def read(self, content, lang='en-US'):
        if not isinstance(content, str):
>>>>>>> 1ab4cbaf
            raise InvalidInputError('The content is not a unicode string.')

        lines = content.splitlines()
        start_line = 0
        captions = CaptionList()

        while start_line < len(lines):
            if not lines[start_line].isdigit():
                break

            end_line = self._find_text_line(start_line, lines)

            timing = lines[start_line + 1].split('-->')
            start = self._srttomicro(timing[0].strip(' \r\n'))
            end = self._srttomicro(timing[1].strip(' \r\n'))

            nodes = []

            for line in lines[start_line + 2:end_line - 1]:
                # skip extra blank lines
                if not nodes or line != '':
                    txt = line
                    if strip_html:
                        txt = SRTReader.RE_HTML.sub('', txt)

                    if strip_ass_tags:
                        txt = SRTReader.RE_ASS.sub('', txt)

                    nodes.append(CaptionNode.create_text(txt))
                    nodes.append(CaptionNode.create_break())

            if len(nodes):
                # remove last line break from end of caption list
                nodes.pop()
                caption = Caption(start, end, nodes)
                captions.append(caption)

            start_line = end_line

        caption_set = CaptionSet({lang: captions})

        if caption_set.is_empty():
            raise CaptionReadNoCaptions("empty caption file")

        return caption_set

    def _srttomicro(self, stamp):
        timesplit = stamp.split(':')

        # TODO(apeterka): add better support for "extended SRT"
        # This is a workaround for "extended SRT" format, whose timestamp looks like this:
        # 00:00:18,208 --> 00:00:20,792 X1:230 X2:490 Y1:393 Y2:431
        if len(timesplit) > 3:
            timesplit = timesplit[0:3]
        if ' ' in timesplit[2]:
            timesplit[2] = timesplit[2].split(' ')[0]

        if ',' not in timesplit[2]:
            timesplit[2] += ',000'
        secsplit = timesplit[2].split(',')
<<<<<<< HEAD

        microseconds = (int(timesplit[0]) * 3600000000 +
                        int(timesplit[1]) * 60000000 +
                        int(secsplit[0]) * 1000000 +
                        int(secsplit[1]) * 1000)
=======
        microseconds = (int(timesplit[0]) * 3600000000
                        + int(timesplit[1]) * 60000000
                        + int(secsplit[0]) * 1000000
                        + int(secsplit[1]) * 1000)
>>>>>>> 1ab4cbaf

        return microseconds

    def _find_text_line(self, start_line, lines):
        end_line = start_line

        found = False
        while end_line < len(lines):
            if lines[end_line].strip() == "":
                found = True
            elif found is True:
                end_line -= 1
                break
            end_line += 1

        return end_line + 1


class SRTWriter(BaseWriter):
    VALID_POSITION = ['top', 'bottom']

    def write(self, caption_set, position='bottom'):
        position = position.lower().strip()
        if position not in SRTWriter.VALID_POSITION:
            raise ValueError('Unknown position. Supported: {}'.format(','.join(SRTWriter.VALID_POSITION)))

        if position == 'top' and not all([self.video_width, self.video_height]):
            raise ValueError('Top position requires video width and height.')

        caption_set = deepcopy(caption_set)

        srt_captions = []

        for lang in caption_set.get_languages():
            srt_captions.append(
                self._recreate_lang(caption_set.get_captions(lang), position)
            )

        caption_content = 'MULTI-LANGUAGE SRT\n'.join(srt_captions)
        return caption_content

<<<<<<< HEAD
    def _recreate_lang(self, captions, position='bottom'):
        srt = ''
        count = 1

        fnt = ImageFont.truetype(os.path.dirname(__file__) + '/NotoSansDisplay-Regular-Note-Math.ttf', 30)

        img = None
        draw = None
        if position == 'top':
            img = Image.new('RGB', (self.video_width, self.video_height), (0, 255, 0))
            draw = ImageDraw.Draw(img)
=======
    def _recreate_lang(self, captions):
        # Merge caption's that are on the exact same timestamp otherwise some
        # players will play them in reversed order, libass specifically which is
        # used quite a lot, including VLC and MPV.

        merged_captions = [captions[0]] if captions else []

        for caption in captions[1:]:
            # Merge if the timestamp is the same as last caption
            if (caption.start, caption.end) == (
                    merged_captions[-1].start, merged_captions[-1].end):
                merged_captions[-1] = Caption(
                    start=caption.start,
                    end=caption.end,
                    nodes=(merged_captions[-1].nodes
                           + [CaptionNode.create_break()]
                           + caption.nodes))
            else:
                # Different timestamp, end of merging, append new caption
                merged_captions.append(caption)
        captions = merged_captions

        srt = ''
        count = 1

        for caption in captions:
            srt += f'{count}\n'

            start = caption.format_start(msec_separator=',')
            end = caption.format_end(msec_separator=',')

            srt += f'{start[:12]} --> {end[:12]}\n'
>>>>>>> 1ab4cbaf

        for caption in captions:
            # Generate the text
            new_content = ''
            for node in caption.nodes:
                new_content = self._recreate_line(new_content, node)

            # Eliminate excessive line breaks
            new_content = new_content.strip()

<<<<<<< HEAD
            srt += '%s\n' % count

            start = caption.format_start(msec_separator=',')
            end = caption.format_end(msec_separator=',')
            if position == 'bottom':
                # "bottom" is standard (no position info).
                # Use the old behavior, output just the timestamp, no coordinates.
                timestamp = '%s --> %s\n' % (start[:12], end[:12])
            elif position == 'top':
                padding_top = 10
                l, t, r, b = draw.textbbox((0, 0), new_content, font=fnt)
                l, t, r, b = draw.textbbox((self.video_width / 2 - r / 2, padding_top), new_content, font=fnt)
                x1 = str(round(l)).zfill(3)
                x2 = str(round(r)).zfill(3)
                y1 = str(round(t)).zfill(3)
                y2 = str(round(b)).zfill(3)
                timestamp = '%s --> %s X1:%s X2:%s Y1:%s Y2:%s\n' % (start[:12], end[:12], x1, x2, y1, y2)
            else:
                raise ValueError('Unsupported position: %s' % position)

            srt += timestamp.replace('.', ',')
            srt += "%s%s" % (new_content, '\n\n')
=======
            srt += f"{new_content}\n\n"
>>>>>>> 1ab4cbaf
            count += 1

        return srt[:-1]  # remove unwanted newline at end of file

    def _recreate_line(self, srt, line):
        if line.type_ == CaptionNode.TEXT:
            return srt + f'{line.content} '
        elif line.type_ == CaptionNode.BREAK:
            return srt + '\n'
        else:
            return srt<|MERGE_RESOLUTION|>--- conflicted
+++ resolved
@@ -1,13 +1,10 @@
-import os
+import re
 from copy import deepcopy
 
 from .base import (
     BaseReader, BaseWriter, CaptionSet, CaptionList, Caption, CaptionNode,
 )
 from .exceptions import CaptionReadNoCaptions, InvalidInputError
-
-import re
-from PIL import Image, ImageFont, ImageDraw
 
 
 class SRTReader(BaseReader):
@@ -21,13 +18,8 @@
         else:
             return False
 
-<<<<<<< HEAD
     def read(self, content, lang='en-US', strip_html=False, strip_ass_tags=False):
-        if type(content) != str:
-=======
-    def read(self, content, lang='en-US'):
         if not isinstance(content, str):
->>>>>>> 1ab4cbaf
             raise InvalidInputError('The content is not a unicode string.')
 
         lines = content.splitlines()
@@ -55,7 +47,6 @@
 
                     if strip_ass_tags:
                         txt = SRTReader.RE_ASS.sub('', txt)
-
                     nodes.append(CaptionNode.create_text(txt))
                     nodes.append(CaptionNode.create_break())
 
@@ -76,30 +67,13 @@
 
     def _srttomicro(self, stamp):
         timesplit = stamp.split(':')
-
-        # TODO(apeterka): add better support for "extended SRT"
-        # This is a workaround for "extended SRT" format, whose timestamp looks like this:
-        # 00:00:18,208 --> 00:00:20,792 X1:230 X2:490 Y1:393 Y2:431
-        if len(timesplit) > 3:
-            timesplit = timesplit[0:3]
-        if ' ' in timesplit[2]:
-            timesplit[2] = timesplit[2].split(' ')[0]
-
         if ',' not in timesplit[2]:
             timesplit[2] += ',000'
         secsplit = timesplit[2].split(',')
-<<<<<<< HEAD
-
-        microseconds = (int(timesplit[0]) * 3600000000 +
-                        int(timesplit[1]) * 60000000 +
-                        int(secsplit[0]) * 1000000 +
-                        int(secsplit[1]) * 1000)
-=======
         microseconds = (int(timesplit[0]) * 3600000000
                         + int(timesplit[1]) * 60000000
                         + int(secsplit[0]) * 1000000
                         + int(secsplit[1]) * 1000)
->>>>>>> 1ab4cbaf
 
         return microseconds
 
@@ -119,41 +93,19 @@
 
 
 class SRTWriter(BaseWriter):
-    VALID_POSITION = ['top', 'bottom']
-
-    def write(self, caption_set, position='bottom'):
-        position = position.lower().strip()
-        if position not in SRTWriter.VALID_POSITION:
-            raise ValueError('Unknown position. Supported: {}'.format(','.join(SRTWriter.VALID_POSITION)))
-
-        if position == 'top' and not all([self.video_width, self.video_height]):
-            raise ValueError('Top position requires video width and height.')
-
+    def write(self, caption_set):
         caption_set = deepcopy(caption_set)
 
         srt_captions = []
 
         for lang in caption_set.get_languages():
             srt_captions.append(
-                self._recreate_lang(caption_set.get_captions(lang), position)
+                self._recreate_lang(caption_set.get_captions(lang))
             )
 
         caption_content = 'MULTI-LANGUAGE SRT\n'.join(srt_captions)
         return caption_content
 
-<<<<<<< HEAD
-    def _recreate_lang(self, captions, position='bottom'):
-        srt = ''
-        count = 1
-
-        fnt = ImageFont.truetype(os.path.dirname(__file__) + '/NotoSansDisplay-Regular-Note-Math.ttf', 30)
-
-        img = None
-        draw = None
-        if position == 'top':
-            img = Image.new('RGB', (self.video_width, self.video_height), (0, 255, 0))
-            draw = ImageDraw.Draw(img)
-=======
     def _recreate_lang(self, captions):
         # Merge caption's that are on the exact same timestamp otherwise some
         # players will play them in reversed order, libass specifically which is
@@ -186,10 +138,7 @@
             end = caption.format_end(msec_separator=',')
 
             srt += f'{start[:12]} --> {end[:12]}\n'
->>>>>>> 1ab4cbaf
 
-        for caption in captions:
-            # Generate the text
             new_content = ''
             for node in caption.nodes:
                 new_content = self._recreate_line(new_content, node)
@@ -197,32 +146,7 @@
             # Eliminate excessive line breaks
             new_content = new_content.strip()
 
-<<<<<<< HEAD
-            srt += '%s\n' % count
-
-            start = caption.format_start(msec_separator=',')
-            end = caption.format_end(msec_separator=',')
-            if position == 'bottom':
-                # "bottom" is standard (no position info).
-                # Use the old behavior, output just the timestamp, no coordinates.
-                timestamp = '%s --> %s\n' % (start[:12], end[:12])
-            elif position == 'top':
-                padding_top = 10
-                l, t, r, b = draw.textbbox((0, 0), new_content, font=fnt)
-                l, t, r, b = draw.textbbox((self.video_width / 2 - r / 2, padding_top), new_content, font=fnt)
-                x1 = str(round(l)).zfill(3)
-                x2 = str(round(r)).zfill(3)
-                y1 = str(round(t)).zfill(3)
-                y2 = str(round(b)).zfill(3)
-                timestamp = '%s --> %s X1:%s X2:%s Y1:%s Y2:%s\n' % (start[:12], end[:12], x1, x2, y1, y2)
-            else:
-                raise ValueError('Unsupported position: %s' % position)
-
-            srt += timestamp.replace('.', ',')
-            srt += "%s%s" % (new_content, '\n\n')
-=======
             srt += f"{new_content}\n\n"
->>>>>>> 1ab4cbaf
             count += 1
 
         return srt[:-1]  # remove unwanted newline at end of file
