--- conflicted
+++ resolved
@@ -60,12 +60,6 @@
     ):
         caption_set = SCCReader().read(sample_scc_with_ampersand_character)
 
-<<<<<<< HEAD
-        self.assertEqual(
-            webvtt,
-            SAMPLE_WEBVTT_FROM_SCC_PROPERLY_WRITES_NEWLINES_OUTPUT
-        )
-=======
         dfxp = DFXPWriter().write(caption_set)
 
         assert dfxp == sample_dfxp_with_ampersand_character
@@ -80,5 +74,4 @@
         caption_set = SCCReader().read(scc_that_generates_webvtt_with_proper_newlines)
         webvtt = WebVTTWriter().write(caption_set)
 
-        assert webvtt == sample_webvtt_from_scc_properly_writes_newlines_output
->>>>>>> 1ab4cbaf
+        assert webvtt == sample_webvtt_from_scc_properly_writes_newlines_output