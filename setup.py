#!/usr/bin/env python
import os
from setuptools import setup, find_packages

README_PATH = os.path.join(
    os.path.abspath(os.path.dirname(__file__)),
    'README.rst')

dependencies = [
    'beautifulsoup4>=4.2.1',
    'lxml>=3.2.3',
    'cssutils>=0.9.10',
]

setup(
    name='pycaption',
<<<<<<< HEAD
    version='0.5.1c1',
=======
    version='0.5.1b3',
>>>>>>> c1e502bc
    description='Closed caption converter',
    long_description=open(README_PATH).read(),
    author='Joe Norton',
    author_email='joey@nortoncrew.com',
    url='https://github.com/pbs/pycaption',
    install_requires=dependencies,
    packages=find_packages(),
    include_package_data=True,
    classifiers=[
        'Topic :: Multimedia :: Video',
    ],
    test_suite="tests",
)<|MERGE_RESOLUTION|>--- conflicted
+++ resolved
@@ -14,11 +14,7 @@
 
 setup(
     name='pycaption',
-<<<<<<< HEAD
-    version='0.5.1c1',
-=======
     version='0.5.1b3',
->>>>>>> c1e502bc
     description='Closed caption converter',
     long_description=open(README_PATH).read(),
     author='Joe Norton',
