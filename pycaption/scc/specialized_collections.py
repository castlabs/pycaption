from ..base import Caption, CaptionNode
<<<<<<< HEAD
from ..exceptions import CaptionReadSyntaxError
from ..geometry import (UnitEnum, Size, Layout, Point, Alignment,
                        VerticalAlignmentEnum, HorizontalAlignmentEnum)
=======
from ..geometry import UnitEnum, Size, Layout, Point
>>>>>>> 4bdcde22

from .constants import PAC_BYTES_TO_POSITIONING_MAP, COMMANDS


class TimingCorrectingCaptionList(list):
    """List of captions. Will know to correct the last caption's end time
    when adding a new caption.

    Also, doesn't allow Nones or empty captions
    """
    def append(self, p_object):
        """When appending a new caption to the list, make sure the last one
        has an end. Also, don't add empty captions

        :type p_object: Caption
        """
        if p_object is None:
            return

        if len(self) > 0 and self[-1].end == 0:
            self[-1].end = p_object.start

        if p_object.nodes:
            super(TimingCorrectingCaptionList, self).append(p_object)

    def extend(self, iterable):
        """Adds the elements in the iterable to the list

        :param iterable: any iterable
        """
        for elem in iterable:
            self.append(elem)


class NotifyingDict(dict):
    """Dictionary-like object, that treats one key as 'active',
    and notifies observers if the active key changed
    """
    # Need an unhashable object as initial value for the active key.
    # That way we're sure this was never a key in the dict.
    _guard = {}

    def __init__(self, *args, **kwargs):
        super(NotifyingDict, self).__init__(*args, **kwargs)
        self.active_key = self._guard
        self.observers = []

    def set_active(self, key):
        """Sets the active key

        :param key: any hashable object
        """
        if key not in self:
            raise ValueError(u'No such key present')

        # Notify observers of the change
        if key != self.active_key:
            for observer in self.observers:
                observer(self.active_key, key)

        self.active_key = key

    def get_active(self):
        """Returns the value corresponding to the active key
        """
        if self.active_key is self._guard:
            raise KeyError(u'No active key set')

        return self[self.active_key]

    def add_change_observer(self, observer):
        """Receives a callable function, which it will call if the active
        element changes.

        The observer will receive 2 positional arguments: the old and new key

        :param observer: any callable that can be called with 2 positional
            arguments
        """
        if not callable(observer):
            raise TypeError(u'The observer should be callable')

        self.observers.append(observer)


class CaptionCreator(object):
    """Creates and maintains a collection of Captions
    """
    def __init__(self):
        self._collection = TimingCorrectingCaptionList()

        # subset of self._collection;
        # captions here will be susceptible to time corrections
        self._still_editing = []

    def correct_last_timing(self, end_time, force=False):
        """Called to set the time on the last Caption(s) stored with no end
        time

        :type force: bool
        :param force: Set the end time even if there's already an end time

        :type end_time: int
        :param end_time: microseconds; the end of the caption;
        """
        if not self._still_editing:
            return

        if force:
            captions_to_correct = self._still_editing
        else:
            captions_to_correct = (
                caption for caption in self._still_editing
                if caption.end == 0
            )

        for caption in captions_to_correct:
            caption.end = end_time

    def create_and_store(self, node_buffer, start):
        """Interpreter method, will convert the buffer into one or more Caption
        objects, storing them internally.

        This method relies on the InstructionNodeCreator's ability to generate
        InstructionNodes properly, so at this point we can convert
        _InstructionNodes nodes almost 1:1 to CaptionNodes

        :type node_buffer: InstructionNodeCreator

        :type start: int
        :param start: the start time in microseconds
        """
        if node_buffer.is_empty():
            return

        caption = Caption()
        caption.start = start
        caption.end = 0  # Not yet known; filled in later
        self._still_editing = [caption]

        for instruction in node_buffer:
            # skip empty elements
            if instruction.is_empty():
                continue

            elif instruction.requires_repositioning():
                caption = Caption()
                caption.start = start
                caption.end = 0
                self._still_editing.append(caption)

            # handle line breaks
<<<<<<< HEAD
            elif element.is_explicit_break():
                new_nodes = self._translate_break(
                    open_italic, element.position)
                open_italic = False
                caption.nodes.extend(new_nodes)
=======
            elif instruction.is_explicit_break():
                caption.nodes.append(CaptionNode.create_break(
                    layout_info=_get_layout_from_tuple(instruction.position)
                ))
>>>>>>> 4bdcde22

            # handle open italics
            elif instruction.sets_italics_on():
                caption.nodes.append(
                    CaptionNode.create_style(
                        True, {u'italics': True},
                        layout_info=_get_layout_from_tuple(
                            instruction.position
                        ))
                )

            # handle clone italics
            elif instruction.sets_italics_off():
                caption.nodes.append(
                    CaptionNode.create_style(
                        False, {u'italics': True},
                        layout_info=_get_layout_from_tuple(
                            instruction.position)
                    ))

            # handle text
            elif instruction.is_text_node():
                layout_info = _get_layout_from_tuple(instruction.position)
                caption.nodes.append(
                    CaptionNode.create_text(
                        instruction.get_text(), layout_info=layout_info),
                )
                caption.layout_info = layout_info

        self._collection.extend(self._still_editing)

<<<<<<< HEAD
    @staticmethod
    def _translate_break(open_italic, positioning):
        """Depending on the context, translates a line break into one or more
        nodes, returning them.

        :param open_italic: bool
        :rtype: tuple
        """
        new_nodes = []
        layout_info = _get_layout_from_tuple(positioning)

        if open_italic:
            new_nodes.append(CaptionNode.create_style(
                start=False,
                content={u'italics': True},
                layout_info=layout_info)
            )

        # add line break
        new_nodes.append(CaptionNode.create_break(layout_info=layout_info))

        return new_nodes

    @staticmethod
    def _remove_extra_italics(caption):
        """Legacy logic slightly refactored. Removes STYLE nodes that would
        surround a BREAK node.

        See CaptionNode

        :type caption: Caption
        """
        i = 0
        length = max(0, len(caption.nodes) - 2)
        while i < length:
            if (caption.nodes[i].type_ == CaptionNode.STYLE and
                    caption.nodes[i].content[u'italics'] and
                    caption.nodes[i + 1].type_ == CaptionNode.BREAK and
                    caption.nodes[i + 2].type_ == CaptionNode.STYLE and
                    caption.nodes[i + 2].content[u'italics']):
                # Remove the two italics style nodes
                caption.nodes.pop(i)
                caption.nodes.pop(i + 1)
                length -= 2
            i += 1

=======
>>>>>>> 4bdcde22
    def get_all(self):
        """Returns the Caption collection as a list

        :rtype: list
        """
        return list(self._collection)


class InstructionNodeCreator(object):
    """Creates _InstructionNode instances from characters and commands, storing
    them internally
    """
    def __init__(self, collection=None, position_tracker=None):
        """
        :param collection: an optional collection of nodes

        :param position_tracker:
        :return:
        """
        if not collection:
            self._collection = []
        else:
            self._collection = collection

        self._position_tracer = position_tracker

    def is_empty(self):
        """Whether any text was added to the buffer
        """
        return not any(element.text for element in self._collection)

    def add_chars(self, *chars):
        """Adds characters to a text node (last text node, or a new one)

        :param chars: tuple containing text (unicode)
        """
        if not chars:
            return

        current_position = self._position_tracer.get_current_position()

        # get or create a usable node
        if (self._collection and self._collection[-1].is_text_node()
                and not self._position_tracer.is_repositioning_required()):
            node = self._collection[-1]
        else:
            # create first node
            node = _InstructionNode(position=current_position)
            self._collection.append(node)

        # handle a simple line break
        if self._position_tracer.is_linebreak_required():
            # must insert a line break here
            self._collection.append(_InstructionNode.create_break(
                position=current_position))
            node = _InstructionNode.create_text(current_position)
            self._collection.append(node)
            self._position_tracer.acknowledge_linebreak_consumed()

        # handle completely new positioning
        elif self._position_tracer.is_repositioning_required():
            self._collection.append(
                _InstructionNode.create_repositioning_command(
                    current_position
                )
            )
            node = _InstructionNode.create_text(current_position)
            self._collection.append(node)
            self._position_tracer.acknowledge_position_changed()

        node.add_chars(*chars)

    def interpret_command(self, command):
        """Given a command determines whether tu turn italics on or off,
        or to set the positioning

        This is mostly used to convert from the legacy-style commands

        :type command: unicode
        """
        self._update_positioning(command)

        text = COMMANDS.get(command, u'')

        if u'italic' in text:
            if u'end' not in text:
                self._collection.append(
                    _InstructionNode.create_italics_style(
                        self._position_tracer.get_current_position())
                )
            else:
                self._collection.append(
                    _InstructionNode.create_italics_style(
                        self._position_tracer.get_current_position(),
                        turn_on=False
                    )
                )

    def _update_positioning(self, command):
        """Sets the positioning information to use for the next nodes

        :type command: unicode
        """
        if len(command) != 4:
            return

        first, second = command[:2], command[2:]

        try:
            positioning = PAC_BYTES_TO_POSITIONING_MAP[first][second]
        except KeyError:
            pass
        else:
            self._position_tracer.update_positioning(positioning)

    def __iter__(self):
        return iter(_format_italics(self._collection))

    @classmethod
    def from_list(cls, stash_list, italics_tracker, position_tracker):
        """Having received a list of instances of this class, creates a new
        instance that contains all the nodes of the previous instances
        (basically concatenates the many stashes into one)

        :type stash_list: list[InstructionNodeCreator]
        :param stash_list: a list of instances of this class

        :type italics_tracker: .state_machines.DefaultProvidingItalicsTracker
        :param italics_tracker: state machine to be interrogated about
            the italics state when creating a node

        :type position_tracker: .state_machines.DefaultProvidingPositionTracker
        :param position_tracker: state machine to be interrogated about the
            positioning when creating a node

        :rtype: InstructionNodeCreator
        """
        instance = cls(italics_tracker=italics_tracker,
                       position_tracker=position_tracker)
        new_collection = instance._collection

        for idx, stash in enumerate(stash_list):
            new_collection.extend(stash._collection)

            # use space to separate the stashes, but don't add final space
            if idx < len(stash_list) - 1:
                try:
                    instance._collection[-1].add_chars(u' ')
                except AttributeError:
                    pass

        return instance


def _get_layout_from_tuple(position_tuple):
    """Create a Layout object from the positioning information given

    The row can have a value from 1 to 15 inclusive. (vertical positioning)
    The column can have a value from 0 to 31 inclusive. (horizontal)

    :param position_tuple: a tuple of ints (row, col)
    :type position_tuple: tuple
    :rtype: Layout
    """
    if not position_tuple:
        return None

    row, column = position_tuple

    horizontal = Size(100 * column / 32.0, UnitEnum.PERCENT)
    vertical = Size(100 * (row - 1) / 15.0, UnitEnum.PERCENT)
    return Layout(origin=Point(horizontal, vertical),
                  alignment=Alignment(HorizontalAlignmentEnum.LEFT,
                                      VerticalAlignmentEnum.TOP)
                  )


class _InstructionNode(object):
    """Value object, that can contain text information, or interpretable
    commands (such as explicit line breaks or turning italics on/off).

    These nodes will be aggregated into a RepresentableNode, which will then
    be easily converted to a CaptionNode.
    """
    TEXT = 0
    BREAK = 1
    ITALICS_ON = 2
    ITALICS_OFF = 3
    CHANGE_POSITION = 4

    def __init__(self, text=None, position=None, type_=0):
        """
        :type text: unicode
        :param position: a tuple of ints (row, column)
        :param type_: self.TEXT | self.BREAK | self.ITALICS
        :type type_: int
        """
        self.text = text
        self.position = position
        self._type = type_

    def add_chars(self, *args):
        """This being a text node, add characters to it.
        :param args:
        :type args: tuple[unicode]
        :return:
        """
        if self.text is None:
            self.text = u''

        self.text += u''.join(args)

    def is_text_node(self):
        """
        :rtype: bool
        """
        return self._type == self.TEXT

    def is_empty(self):
        """
        :rtype: bool
        """
        if self._type == self.TEXT:
            return not self.text

        return False

    def is_explicit_break(self):
        """
        :rtype: bool
        """
        return self._type == self.BREAK

    def sets_italics_on(self):
        """
        :rtype: bool
        """
        return self._type == self.ITALICS_ON

    def sets_italics_off(self):
        """
        :rtype: bool
        """
        return self._type == self.ITALICS_OFF

    def is_italics_node(self):
        """
        :rtype: bool
        """
        return self._type in (self.ITALICS_OFF, self.ITALICS_ON)

    def requires_repositioning(self):
        """Whether the node must be interpreted as a change in positioning

        :rtype: bool
        """
        return self._type == self.CHANGE_POSITION

    def get_text(self):
        """A little legacy code.
        """
        return u' '.join(self.text.split())

    @classmethod
    def create_break(cls, position):
        """Create a node, interpretable as an explicit line break

        :type position: tuple[int]
        :param position: a tuple (row, col) containing the positioning info

        :rtype: _InstructionNode
        """
        return cls(type_=cls.BREAK, position=position)

    @classmethod
    def create_text(cls, position, *chars):
        """Create a node interpretable as text

        :type position: tuple[int]
        :param position: a tuple (row, col) to mark the positioning

        :type chars: tuple[unicode]
        :param chars: characters to add to the text

        :rtype: _InstructionNode
        """
        return cls(u''.join(chars), position=position)

    @classmethod
    def create_italics_style(cls, position, turn_on=True):
        """Create a node, interpretable as a command to switch italics on/off

        :type position: tuple[int]
        :param position: a tuple (row, col) to mark the positioning

        :type turn_on: bool
        :param turn_on: whether to turn the italics on or off

        :rtype: _InstructionNode
        """
        return cls(
            position=position,
            type_=cls.ITALICS_ON if turn_on else cls.ITALICS_OFF
        )

    @classmethod
    def create_repositioning_command(cls, position=None):
        """Create node interpretable as a command to change the current
        position

        :type position:
        """
        return cls(type_=cls.CHANGE_POSITION, position=position)

    def __repr__(self):         # pragma: no cover
        if self._type == self.BREAK:
            extra = u'BR'
        elif self._type == self.TEXT:
            extra = u'"{}"'.format(self.text)
        elif self._type in (self.ITALICS_ON, self.ITALICS_OFF):
            extra = u'italics {}'.format(
                u'on' if self._type == self.ITALICS_ON else u'off'
            )
        else:
            extra = u'change position'

        return u'<INode: {extra} >'.format(extra=extra)


def _format_italics(collection):
    """Given a raw list of _InstructionNodes, returns a new equivalent list
    where all the italics nodes properly close and open.

    The list is equivalent in the sense that the SCC commands that would have
    generated the output list, would have had the exact same visual effect
    as the ones that generated the output, as far as italics are concerned.

    This is useful because the raw commands read from the SCC can't be used
    the way they are by the writers for the other formats. Those other writers
    require the list of CaptionNodes to be formatted in a certain way.

    Note: Using state machines to manage the italics didn't work well because
    we're using state machines already to track the position, and their
    interactions got crazy.

    :type collection: list[_InstructionNode]
    :rtype: list[_InstructionNode]
    """
    new_collection = _skip_initial_italics_off_nodes(collection)

    new_collection = _skip_empty_text_nodes(new_collection)

    # after this step we're guaranteed a proper ordering of the nodes
    new_collection = _skip_redundant_italics_nodes(new_collection)

    # after this, we're guaranteed that the italics are properly contained
    # within their context
    new_collection = _close_italics_before_repositioning(new_collection)

    # all nodes will be closed after this step
    new_collection = _ensure_final_italics_node_closes(new_collection)

    # removes pairs of italics nodes that don't do anything noticeable
    new_collection = _remove_noop_italics(new_collection)

    return new_collection


def _remove_noop_on_off_italics(collection):
    """Return an equivalent list to `collection`. It removes the italics node
     pairs that don't surround text nodes, if those nodes are in the order:
     on, off

    :param collection:
    :return:
    """
    new_collection = []
    to_commit = None

    for node in collection:
        if node.is_italics_node() and node.sets_italics_on():
            to_commit = node
            continue

        elif node.is_italics_node() and node.sets_italics_off():
            if to_commit:
                to_commit = None
                continue
        else:
            if to_commit:
                new_collection.append(to_commit)
                to_commit = None

        new_collection.append(node)

    return new_collection


def _remove_noon_off_on_italics(collection):
    """Removes pairs of off-on italics nodes, that don't surround any other
    node

    :type collection: list[_InstructionNode]
    :return: list[_InstructionNode]
    """
    new_collection = []
    to_commit = None

    for node in collection:
        if node.is_italics_node() and node.sets_italics_off():
            to_commit = node
            continue

        elif node.is_italics_node() and node.sets_italics_on():
            if to_commit:
                to_commit = None
                continue
        else:
            if to_commit:
                new_collection.append(to_commit)
                to_commit = None

        new_collection.append(node)

    if to_commit:
        new_collection.append(to_commit)

    return new_collection


def _remove_noop_italics(collection):
    """Return an equivalent list to `collection`. It removes the italics node
     pairs that don't surround text nodes

    :type collection: list[_InstructionNode]
    :rtype: list[_InstructionNode]
    """
    new_collection = _remove_noop_on_off_italics(collection)

    new_collection = _remove_noon_off_on_italics(new_collection)

    return new_collection


def _skip_initial_italics_off_nodes(collection):
    """Return a collection like the one given, but without the
    initial <Italics OFF> nodes
    """
    new_collection = []
    can_add_italics_off_nodes = False

    for node in collection:
        if node.is_italics_node():
            if node.sets_italics_on():
                can_add_italics_off_nodes = True
                new_collection.append(node)
            elif can_add_italics_off_nodes:
                new_collection.append(node)
        else:
            new_collection.append(node)

    return new_collection


def _skip_empty_text_nodes(collection):
    """Return an iterable containing all the nodes in the previous
    collection except for the empty text nodes
    """
    return [node for node in collection
            if not (node.is_text_node() and node.is_empty())]


def _skip_redundant_italics_nodes(collection):
    """Return a list where the <Italics On> nodes only appear after
    <Italics OFF>, and vice versa. This ignores the other node types, and
    only removes redundant italic nodes
    """
    new_collection = []
    state = None

    for node in collection:
        if node.is_italics_node():
            if state is None:
                state = node.sets_italics_on()
                new_collection.append(node)
                continue
            # skip the nodes that are like the previous
            if node.sets_italics_on() is state:
                continue
            else:
                state = node.sets_italics_on()
        new_collection.append(node)

    return new_collection


def _close_italics_before_repositioning(collection):
    """Make sure that for every opened italic node, there's a corresponding
     closing node.

     Will insert a closing italic node, before each repositioning node

     :type collection: list[_InstructionNode]
     :rtype: list[_InstructionNode]
    """
    new_collection = []

    italics_on = False
    last_italics_on_node = None

    for idx, node in enumerate(collection):
        if node.is_italics_node() and node.sets_italics_on():
            italics_on = True
            last_italics_on_node = node
        if node.is_italics_node() and node.sets_italics_off():
            italics_on = False
        if node.requires_repositioning() and italics_on:
            # Append an italics closing node before the position change
            new_collection.append(
                _InstructionNode.create_italics_style(
                    # The position info of this new node should be the same
                    position=last_italics_on_node.position,
                    turn_on=False
                )
            )
            new_collection.append(node)
            # Append an italics opening node after the positioning change
            new_collection.append(
                _InstructionNode.create_italics_style(
                    position=node.position
                )
            )
            continue
        new_collection.append(node)

    return new_collection


def _ensure_final_italics_node_closes(collection):
    """The final italics command needs to be closed
    :rtype: list[_InstructionNode]
    """
    new_collection = list(collection)

    italics_on = False
    last_italics_on_node = None

    for node in collection:
        if node.is_italics_node() and node.sets_italics_on():
            italics_on = True
            last_italics_on_node = node
        if node.is_italics_node() and node.sets_italics_off():
            italics_on = False

    if italics_on:
        new_collection.append(
            _InstructionNode.create_italics_style(
                position=last_italics_on_node.position,
                turn_on=False
            )
        )
    return new_collection<|MERGE_RESOLUTION|>--- conflicted
+++ resolved
@@ -1,11 +1,7 @@
 from ..base import Caption, CaptionNode
-<<<<<<< HEAD
 from ..exceptions import CaptionReadSyntaxError
 from ..geometry import (UnitEnum, Size, Layout, Point, Alignment,
                         VerticalAlignmentEnum, HorizontalAlignmentEnum)
-=======
-from ..geometry import UnitEnum, Size, Layout, Point
->>>>>>> 4bdcde22
 
 from .constants import PAC_BYTES_TO_POSITIONING_MAP, COMMANDS
 
@@ -158,18 +154,10 @@
                 self._still_editing.append(caption)
 
             # handle line breaks
-<<<<<<< HEAD
-            elif element.is_explicit_break():
-                new_nodes = self._translate_break(
-                    open_italic, element.position)
-                open_italic = False
-                caption.nodes.extend(new_nodes)
-=======
             elif instruction.is_explicit_break():
                 caption.nodes.append(CaptionNode.create_break(
                     layout_info=_get_layout_from_tuple(instruction.position)
                 ))
->>>>>>> 4bdcde22
 
             # handle open italics
             elif instruction.sets_italics_on():
@@ -201,55 +189,6 @@
 
         self._collection.extend(self._still_editing)
 
-<<<<<<< HEAD
-    @staticmethod
-    def _translate_break(open_italic, positioning):
-        """Depending on the context, translates a line break into one or more
-        nodes, returning them.
-
-        :param open_italic: bool
-        :rtype: tuple
-        """
-        new_nodes = []
-        layout_info = _get_layout_from_tuple(positioning)
-
-        if open_italic:
-            new_nodes.append(CaptionNode.create_style(
-                start=False,
-                content={u'italics': True},
-                layout_info=layout_info)
-            )
-
-        # add line break
-        new_nodes.append(CaptionNode.create_break(layout_info=layout_info))
-
-        return new_nodes
-
-    @staticmethod
-    def _remove_extra_italics(caption):
-        """Legacy logic slightly refactored. Removes STYLE nodes that would
-        surround a BREAK node.
-
-        See CaptionNode
-
-        :type caption: Caption
-        """
-        i = 0
-        length = max(0, len(caption.nodes) - 2)
-        while i < length:
-            if (caption.nodes[i].type_ == CaptionNode.STYLE and
-                    caption.nodes[i].content[u'italics'] and
-                    caption.nodes[i + 1].type_ == CaptionNode.BREAK and
-                    caption.nodes[i + 2].type_ == CaptionNode.STYLE and
-                    caption.nodes[i + 2].content[u'italics']):
-                # Remove the two italics style nodes
-                caption.nodes.pop(i)
-                caption.nodes.pop(i + 1)
-                length -= 2
-            i += 1
-
-=======
->>>>>>> 4bdcde22
     def get_all(self):
         """Returns the Caption collection as a list
 
