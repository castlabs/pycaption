import pytest

from pycaption import DFXPReader, CaptionReadNoCaptions
from pycaption.exceptions import (
    CaptionReadSyntaxError, CaptionReadError, CaptionReadTimingError,
)
from pycaption.geometry import (
    UnitEnum, HorizontalAlignmentEnum, VerticalAlignmentEnum,
)
from tests.mixins import ReaderTestingMixIn


class TestDFXPReader(ReaderTestingMixIn):
    def setup_class(self):
        self.reader = DFXPReader()

    def test_positive_answer_for_detection(self, sample_dfxp):
        super().assert_positive_answer_for_detection(sample_dfxp)

    def test_negative_answer_for_microdvd(self, sample_microdvd):
        super().assert_negative_answer_for_detection(sample_microdvd)

    def test_negative_answer_for_sami(self, sample_sami):
        super().assert_negative_answer_for_detection(sample_sami)

    def test_negative_answer_for_scc_on_pop_on(self, sample_scc_pop_on):
        super().assert_negative_answer_for_detection(sample_scc_pop_on)

    def test_negative_answer_for_srt(self, sample_srt):
        super().assert_negative_answer_for_detection(sample_srt)

    def test_negative_answer_for_webvtt(self, sample_webvtt):
        super().assert_negative_answer_for_detection(sample_webvtt)

    def test_caption_length(self, sample_dfxp):
        captions = DFXPReader().read(sample_dfxp)

        assert 7 == len(captions.get_captions("en-US"))

    def test_proper_timestamps(self, sample_dfxp):
        captions = DFXPReader().read(sample_dfxp)
        paragraph = captions.get_captions("en-US")[2]

        assert 17000000 == paragraph.start
        assert 18752000 == paragraph.end

    def test_incorrect_time_format(self, sample_dfxp_incorrect_time_format):
        with pytest.raises(CaptionReadTimingError) as exc_info:
            DFXPReader().read(sample_dfxp_incorrect_time_format)

        assert exc_info.value.args[0].startswith("Invalid timestamp: 0:05.")

    def test_missing_begin(self, sample_dfxp_missing_begin):
        with pytest.raises(CaptionReadTimingError) as exc_info:
            DFXPReader().read(sample_dfxp_missing_begin)
        assert exc_info.value.args[0].startswith('Missing begin time on line ')

    def test_missing_end_and_dur(self, sample_dfxp_missing_end_and_dur):
        with pytest.raises(CaptionReadTimingError) as exc_info:
            DFXPReader().read(sample_dfxp_missing_end_and_dur)
        assert exc_info.value.args[0].startswith(
            'Missing end time or duration on line ')

    def test_convert_timestamp_to_microseconds(self):
        reader = DFXPReader()

        assert 1 == reader._convert_timestamp_to_microseconds("0.001ms")
        assert 2000 == reader._convert_timestamp_to_microseconds("2ms")
        assert 1000000 == reader._convert_timestamp_to_microseconds("1s")
        assert 1234567 == reader._convert_timestamp_to_microseconds("1.234567s")
        assert 180000000 == reader._convert_timestamp_to_microseconds("3m")
        assert 14400000000 == reader._convert_timestamp_to_microseconds("4h")
        assert 53333 == reader._convert_timestamp_to_microseconds("1.6f")
        # Tick values are not supported
        with pytest.raises(NotImplementedError):
            reader._convert_timestamp_to_microseconds("2.3t")

    @pytest.mark.parametrize('timestamp, microseconds', [
        ('12:23:34', 44614000000), ('23:34:45:56', 84886866666),
        ('34:45:56.7', 125156700000), ('13:24:35.67', 48275670000),
        ('24:35:46.456', 88546456000), ('1:23:34', 5014000000)])
    def test_clock_time(self, timestamp, microseconds):
        assert DFXPReader()._convert_timestamp_to_microseconds(
            timestamp) == microseconds

    @pytest.mark.parametrize('timestamp', [
        '1:1:11', '1:11:1', '1:11:11:1', '11:11:11:11.11', '11:11:11,11',
        '11.11.11.11', '11:11:11.', 'o1:11:11'])
    def test_invalid_timestamp(self, timestamp):
        with pytest.raises(CaptionReadTimingError) as exc_info:
            DFXPReader()._convert_timestamp_to_microseconds(timestamp)

    def test_empty_file(self, sample_dfxp_empty):
        with pytest.raises(CaptionReadNoCaptions):
            DFXPReader().read(sample_dfxp_empty)

    def test_invalid_markup_is_properly_handled(self, sample_dfxp_syntax_error):
        captions = DFXPReader().read(sample_dfxp_syntax_error)

        assert 2 == len(captions.get_captions("en"))

    def test_caption_error_for_invalid_positioning_values(
            self, sample_dfxp_invalid_positioning_value_template):
        invalid_value_dfxp = (
            sample_dfxp_invalid_positioning_value_template.
                format(origin="px 5px")
        )
        with pytest.raises(CaptionReadSyntaxError):
            DFXPReader().read(invalid_value_dfxp)

    def test_caption_error_for_invalid_or_unsupported_positioning_units(
            self, sample_dfxp_invalid_positioning_value_template):
        invalid_dfxp = sample_dfxp_invalid_positioning_value_template.format(
            origin="6foo 7bar"
        )
        with pytest.raises(CaptionReadSyntaxError):
            DFXPReader().read(invalid_dfxp)

    def test_individual_timings_of_captions_with_matching_timespec_are_kept(
            self, sample_dfxp_multiple_captions_with_the_same_timing
    ):
        captionset = DFXPReader().read(
            sample_dfxp_multiple_captions_with_the_same_timing
        )
        expected_timings = [(9209000, 12312000)] * 3
        actual_timings = [(c_.start, c_.end) for c_ in
                          captionset.get_captions('en-US')]

        assert expected_timings == actual_timings

    def test_individual_texts_of_captions_with_matching_timespec_are_kept(
            self, sample_dfxp_multiple_captions_with_the_same_timing):
        captionset = DFXPReader().read(
            sample_dfxp_multiple_captions_with_the_same_timing
        )

        expected_texts = ['Some text here',
                          'Some text there',
                          'Caption texts are everywhere!']
        actual_texts = [c_.nodes[0].content for c_ in
                        captionset.get_captions("en-US")]

        assert expected_texts == actual_texts

    def test_individual_layouts_of_captions_with_matching_timespec_are_kept(
            self, sample_dfxp_multiple_captions_with_the_same_timing
    ):
        captionset = DFXPReader().read(
            sample_dfxp_multiple_captions_with_the_same_timing
        )
        expected_layouts = [
            (((10, UnitEnum.PERCENT), (10, UnitEnum.PERCENT)), None, None,
             (HorizontalAlignmentEnum.START, VerticalAlignmentEnum.BOTTOM)),
            (((40, UnitEnum.PERCENT), (40, UnitEnum.PERCENT)), None, None,
             (HorizontalAlignmentEnum.START, VerticalAlignmentEnum.BOTTOM)),
            (((10, UnitEnum.PERCENT), (70, UnitEnum.PERCENT)), None, None,
             (HorizontalAlignmentEnum.START, VerticalAlignmentEnum.BOTTOM))]
        actual_layouts = [c_.layout_info.serialized() for c_ in
                          captionset.get_captions('en-US')]

        assert expected_layouts == actual_layouts

    def test_properly_converts_timing(
            self, sample_dfxp_with_alternative_timing_formats):
        caption_set = DFXPReader().read(
            sample_dfxp_with_alternative_timing_formats)
        caps = caption_set.get_captions('en-US')

        assert caps[0].start == 1900000
        assert caps[0].end == 3050000
        assert caps[1].start == 4000000
        assert caps[1].end == 5200000

    def test_empty_paragraph(self, sample_dfxp_empty_paragraph):
        try:
            DFXPReader().read(sample_dfxp_empty_paragraph)
        except CaptionReadError:
            pytest.fail("Failing on empty paragraph")

<<<<<<< HEAD

SAMPLE_DFXP_INVALID_POSITIONING_VALUE_TEMPLATE = """\
<?xml version="1.0" encoding="utf-8"?>
<tt xml:lang="en" xmlns="http://www.w3.org/ns/ttml" xmlns:tts="http://www.w3.org/ns/ttml#styling">
 <head>
  <layout>
   <region tts:origin="{origin}" xml:id="bottom"/>
  </layout>
 </head>
 <body>
  <div region="bottom" xml:lang="en-US">
   <p begin="00:00:09.209" end="00:00:12.312" region="bottom">
    ( clock ticking )
   </p>
  </div>
 </body>
</tt>"""

# TODO - notice that there's no "bottom" region specified in the <layout>
# region, but it's referenced by the <div>. Decide if this is ok enough
SAMPLE_DFXP_MULTIPLE_CAPTIONS_WITH_THE_SAME_TIMING = """\
<?xml version="1.0" encoding="utf-8"?>
<tt xml:lang="en" xmlns="http://www.w3.org/ns/ttml" xmlns:tts="http://www.w3.org/ns/ttml#styling">
 <head>
  <layout>
   <region tts:origin="10% 10%" xml:id="b1"/>
   <region tts:origin="40% 40%" xml:id="b2"/>
   <region tts:origin="10% 70%" xml:id="b3"/>
  </layout>
 </head>
 <body>
  <div region="bottom" xml:lang="en-US">
   <p begin="00:00:09.209" end="00:00:12.312" region="b1">
    Some text here
   </p>
   <p begin="00:00:09.209" end="00:00:12.312" region="b2">
    Some text there
   </p>
   <p begin="00:00:09.209" end="00:00:12.312" region="b3">
    Caption texts are everywhere!
   </p>
  </div>
 </body>
</tt>"""
=======
    def test_only_spaces_paragraph(self, sample_dfxp_only_spaces_paragraph):
        caption_set = DFXPReader().read(sample_dfxp_only_spaces_paragraph)
        caps = caption_set.get_captions('en-US')

        assert len(caps) == 1

    def test_properly_converts_frametiming(self, sample_dfxp_with_frame_timing):
        caption_set = DFXPReader().read(sample_dfxp_with_frame_timing)
        caps = caption_set.get_captions('en-US')

        assert caps[0].end == 12233333
        assert caps[0].start == 9666666

    def test_empty_cue(self, sample_dfxp_empty_cue):
        caption_set = DFXPReader().read(sample_dfxp_empty_cue)
        caps = caption_set.get_captions('en-US')

        assert len(caps) == 1
>>>>>>> 1ab4cbaf
<|MERGE_RESOLUTION|>--- conflicted
+++ resolved
@@ -177,52 +177,6 @@
         except CaptionReadError:
             pytest.fail("Failing on empty paragraph")
 
-<<<<<<< HEAD
-
-SAMPLE_DFXP_INVALID_POSITIONING_VALUE_TEMPLATE = """\
-<?xml version="1.0" encoding="utf-8"?>
-<tt xml:lang="en" xmlns="http://www.w3.org/ns/ttml" xmlns:tts="http://www.w3.org/ns/ttml#styling">
- <head>
-  <layout>
-   <region tts:origin="{origin}" xml:id="bottom"/>
-  </layout>
- </head>
- <body>
-  <div region="bottom" xml:lang="en-US">
-   <p begin="00:00:09.209" end="00:00:12.312" region="bottom">
-    ( clock ticking )
-   </p>
-  </div>
- </body>
-</tt>"""
-
-# TODO - notice that there's no "bottom" region specified in the <layout>
-# region, but it's referenced by the <div>. Decide if this is ok enough
-SAMPLE_DFXP_MULTIPLE_CAPTIONS_WITH_THE_SAME_TIMING = """\
-<?xml version="1.0" encoding="utf-8"?>
-<tt xml:lang="en" xmlns="http://www.w3.org/ns/ttml" xmlns:tts="http://www.w3.org/ns/ttml#styling">
- <head>
-  <layout>
-   <region tts:origin="10% 10%" xml:id="b1"/>
-   <region tts:origin="40% 40%" xml:id="b2"/>
-   <region tts:origin="10% 70%" xml:id="b3"/>
-  </layout>
- </head>
- <body>
-  <div region="bottom" xml:lang="en-US">
-   <p begin="00:00:09.209" end="00:00:12.312" region="b1">
-    Some text here
-   </p>
-   <p begin="00:00:09.209" end="00:00:12.312" region="b2">
-    Some text there
-   </p>
-   <p begin="00:00:09.209" end="00:00:12.312" region="b3">
-    Caption texts are everywhere!
-   </p>
-  </div>
- </body>
-</tt>"""
-=======
     def test_only_spaces_paragraph(self, sample_dfxp_only_spaces_paragraph):
         caption_set = DFXPReader().read(sample_dfxp_only_spaces_paragraph)
         caps = caption_set.get_captions('en-US')
@@ -240,5 +194,4 @@
         caption_set = DFXPReader().read(sample_dfxp_empty_cue)
         caps = caption_set.get_captions('en-US')
 
-        assert len(caps) == 1
->>>>>>> 1ab4cbaf
+        assert len(caps) == 1