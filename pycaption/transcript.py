<<<<<<< HEAD
try:
    import nltk.data
except ImportError:
    raise ImportError('You must install nltk==2.0.4 and numpy==1.7.1 to be able to use this.')

=======
>>>>>>> e510aeb5
import os

import nltk.data

from pycaption import BaseWriter, CaptionNode


class TranscriptWriter(BaseWriter):
    def __init__(self, *args, **kw):
        self.nltk = nltk.data.load('file:%s/english.pickle' %
                                   os.path.dirname(__file__))

    def write(self, captions):
        transcripts = []

        for lang in captions.get_languages():
            lang_transcript = '* %s Transcript *\n' % lang.upper()

            for caption in captions.get_captions(lang):
                lang_transcript = self._strip_text(caption.nodes, lang_transcript)

            lang_transcript = '\n'.join(self.nltk.tokenize(lang_transcript))
            transcripts.append(lang_transcript)

        return '\n'.join(transcripts)

    def _strip_text(self, elements, lang_transcript):
        for el in elements:
            if el.type == CaptionNode.TEXT:
                lang_transcript += el.content
        return lang_transcript<|MERGE_RESOLUTION|>--- conflicted
+++ resolved
@@ -1,15 +1,9 @@
-<<<<<<< HEAD
+import os
+
 try:
     import nltk.data
 except ImportError:
     raise ImportError('You must install nltk==2.0.4 and numpy==1.7.1 to be able to use this.')
-
-=======
->>>>>>> e510aeb5
-import os
-
-import nltk.data
-
 from pycaption import BaseWriter, CaptionNode
 
 
