--- conflicted
+++ resolved
@@ -54,8 +54,7 @@
         )
 
 
-SAMPLE_DFXP_FROM_SCC_OUTPUT = u"""\
-<?xml version="1.0" encoding="utf-8"?>
+SAMPLE_DFXP_FROM_SCC_OUTPUT = u"""<?xml version="1.0" encoding="utf-8"?>
 <tt xml:lang="en" xmlns="http://www.w3.org/ns/ttml" xmlns:tts="http://www.w3.org/ns/ttml#styling">
  <head>
   <styling>
@@ -63,33 +62,18 @@
   </styling>
   <layout>
    <region tts:displayAlign="after" tts:textAlign="center" xml:id="bottom"/>
-<<<<<<< HEAD
-   <region tts:origin="0% 80%" xml:id="r0"/>
-   <region tts:origin="37.5% 0%" xml:id="r1"/>
-   <region tts:origin="75% 20%" xml:id="r2"/>
-   <region tts:origin="12.5% 46.67%" xml:id="r3"/>
-   <region tts:origin="12.5% 93.33%" xml:id="r4"/>
-   <region tts:origin="37.5% 53.33%" xml:id="r5"/>
-   <region tts:origin="75% 13.33%" xml:id="r6"/>
-   <region tts:origin="12.5% 33.33%" xml:id="r7"/>
-   <region tts:origin="12.5% 86.67%" xml:id="r8"/>
-   <region tts:origin="75% 6.67%" xml:id="r9"/>
-   <region tts:origin="37.5% 40%" xml:id="r10"/>
-   <region tts:origin="12.5% 73.33%" xml:id="r11"/>
-=======
-   <region tts:displayAlign="before" tts:origin="0.0% 80.0%" tts:textAlign="left" xml:id="r0"/>
-   <region tts:displayAlign="before" tts:origin="37.5% 0.0%" tts:textAlign="left" xml:id="r1"/>
-   <region tts:displayAlign="before" tts:origin="75.0% 20.0%" tts:textAlign="left" xml:id="r2"/>
-   <region tts:displayAlign="before" tts:origin="12.5% 46.6666666667%" tts:textAlign="left" xml:id="r3"/>
-   <region tts:displayAlign="before" tts:origin="12.5% 93.3333333333%" tts:textAlign="left" xml:id="r4"/>
-   <region tts:displayAlign="before" tts:origin="37.5% 53.3333333333%" tts:textAlign="left" xml:id="r5"/>
-   <region tts:displayAlign="before" tts:origin="75.0% 13.3333333333%" tts:textAlign="left" xml:id="r6"/>
-   <region tts:displayAlign="before" tts:origin="12.5% 33.3333333333%" tts:textAlign="left" xml:id="r7"/>
-   <region tts:displayAlign="before" tts:origin="12.5% 86.6666666667%" tts:textAlign="left" xml:id="r8"/>
-   <region tts:displayAlign="before" tts:origin="75.0% 6.66666666667%" tts:textAlign="left" xml:id="r9"/>
-   <region tts:displayAlign="before" tts:origin="37.5% 40.0%" tts:textAlign="left" xml:id="r10"/>
-   <region tts:displayAlign="before" tts:origin="12.5% 73.3333333333%" tts:textAlign="left" xml:id="r11"/>
->>>>>>> ff9b1fd8
+   <region tts:displayAlign="before" tts:origin="0% 80%" tts:textAlign="left" xml:id="r0"/>
+   <region tts:displayAlign="before" tts:origin="37.5% 0%" tts:textAlign="left" xml:id="r1"/>
+   <region tts:displayAlign="before" tts:origin="75% 20%" tts:textAlign="left" xml:id="r2"/>
+   <region tts:displayAlign="before" tts:origin="12.5% 46.67%" tts:textAlign="left" xml:id="r3"/>
+   <region tts:displayAlign="before" tts:origin="12.5% 93.33%" tts:textAlign="left" xml:id="r4"/>
+   <region tts:displayAlign="before" tts:origin="37.5% 53.33%" tts:textAlign="left" xml:id="r5"/>
+   <region tts:displayAlign="before" tts:origin="75% 13.33%" tts:textAlign="left" xml:id="r6"/>
+   <region tts:displayAlign="before" tts:origin="12.5% 33.33%" tts:textAlign="left" xml:id="r7"/>
+   <region tts:displayAlign="before" tts:origin="12.5% 86.67%" tts:textAlign="left" xml:id="r8"/>
+   <region tts:displayAlign="before" tts:origin="75% 6.67%" tts:textAlign="left" xml:id="r9"/>
+   <region tts:displayAlign="before" tts:origin="37.5% 40%" tts:textAlign="left" xml:id="r10"/>
+   <region tts:displayAlign="before" tts:origin="12.5% 73.33%" tts:textAlign="left" xml:id="r11"/>
   </layout>
  </head>
  <body>
@@ -149,11 +133,7 @@
 SAMPLE_WEBVTT_FROM_SCC_PROPERLY_WRITES_NEWLINES_OUTPUT = u"""\
 WEBVTT
 
-<<<<<<< HEAD
-21:30.033 --> 00:00.000 position:12.5%,start line:86.67% size:87.5%
-=======
-21:30.033 --> 00:00.000 align:left position:12.5%,start line:86.6666666667%
->>>>>>> ff9b1fd8
+21:30.033 --> 00:00.000 align:left position:12.5%,start line:86.67%
 aa
 bb
 """