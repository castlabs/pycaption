--- conflicted
+++ resolved
@@ -1,21 +1,17 @@
 import unittest
 
-<<<<<<< HEAD
-from bs4 import BeautifulSoup
-=======
 from builtins import str
 import six
->>>>>>> 0d67e73b
 
 from pycaption import (
     SAMIReader, SAMIWriter, SRTWriter, DFXPWriter, WebVTTWriter)
 
-from tests.samples.dfxp import (
+from .samples.dfxp import (
     DFXP_FROM_SAMI_WITH_POSITIONING, SAMPLE_DFXP_FROM_SAMI_WITH_MARGINS,
     SAMPLE_DFXP_FROM_SAMI_WITH_LANG_MARGINS, SAMPLE_DFXP_FROM_SAMI_WITH_SPAN,
     SAMPLE_DFXP_FROM_SAMI_WITH_BAD_SPAN_ALIGN
 )
-from tests.samples.sami import (
+from .samples.sami import (
     SAMPLE_SAMI, SAMPLE_SAMI_WITH_STYLE_TAGS, SAMPLE_SAMI_WITH_CSS_INLINE_STYLE,
     SAMPLE_SAMI_WITH_CSS_ID_STYLE, SAMPLE_SAMI_SYNTAX_ERROR,
     SAMPLE_SAMI_PARTIAL_MARGINS, SAMPLE_SAMI_PARTIAL_MARGINS_RELATIVIZED,
@@ -23,13 +19,13 @@
     SAMPLE_SAMI_WITH_MULTIPLE_SPAN_ALIGNS, SAMPLE_SAMI_NO_LANG,
     SAMPLE_SAMI_WITH_LANG
 )
-from tests.samples.srt import SAMPLE_SRT
-from tests.samples.webvtt import (
+from .samples.srt import SAMPLE_SRT
+from .samples.webvtt import (
     SAMPLE_WEBVTT_FROM_SAMI, SAMPLE_WEBVTT_FROM_SAMI_WITH_STYLE,
     SAMPLE_WEBVTT_FROM_SAMI_WITH_ID_STYLE
 )
 
-from tests.mixins import SRTTestingMixIn, DFXPTestingMixIn, SAMITestingMixIn, WebVTTTestingMixIn
+from .mixins import SRTTestingMixIn, DFXPTestingMixIn, SAMITestingMixIn, WebVTTTestingMixIn
 
 # Arbitrary values used to test relativization
 VIDEO_WIDTH = 640
