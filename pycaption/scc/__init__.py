#!/usr/bin/python
"""
3 types of SCC captions:
    Roll-Up
    Paint-On
    Pop-On

Commands:
    94ae - [ENM] - Erase Non-displayed(buffer) Memory
    942c - [EDM] - Erase Displayed Memory
    9420 - [RCL] - Resume Caption Loading
    9429 - [RDC] - Resume Direct Captioning

    9425, 9426, 94a7 - [RU2], [RU3], [RU4] (roll up captions 2,3 or 4 rows)
        - these commands set the number of expected lines

    94ad - (in CEA-608-E: 142d) - [CR] carriage return.
        - This actually rolls the captions up as many rows as specified by
        [RU1], [RU2], or [RU3]

    80 - no-op char. Doesn't do anything, but must be used with other
        characters, to make a 2 byte word

    97a1, 97a2, 9723 - [TO] move 1, 2 or 3 columns - Tab Over command
        - this moves the positioning 1, 2, or 3 columns to the right

    942f - [EOC] - display the buffer on the screen - End Of Caption
    ... - [PAC] - Preamble address code (can set positioning and style)
        - All the PACs are specified by the first and second byte combined
        from pycaption.scc.constants.PAC_BYTES_TO_POSITIONING_MAP

    9429 - [RDC] - Resume Direct Captioning
    94a4 - (in CEA-608-E: 1424) - [DER] Delete to End of Row


Pop-On:
    The commands should usually appear in this order. Not strict though, and
    the the commands don't have to necessarily be on the same row.

    1. 94ae [ENM] (erase non displayed memory)
    2. 9420 [RCL] (resume caption loading => this command here means we're using
     Pop-On captions)
    2.1? [ENM] - if step 0 was skipped?
    3. [PAC] Positioning/ styling command
     (can position on columns divisible by 4)
        The control chars is called Preamble Address Code [PAC].
    4. If positioning needs to be on columns not divisible by 4, use a [TO]
     command
    5. text
    6. 942c [EDM] - optionally, erase the currently displayed caption
    7. 942f [EOC] display the caption


Roll-Up:
    1. [RU2], [RU3] or [RU4]    - sets Roll-Up style and depth
        - these set the Roll-Up style: (characteristic command)
    2. [CR] to roll the display up 1 row...lol?
    3. [PAC] - sets the indent of the base row


Paint-On:
    1. [RDC] - sets the Paint-On style (characteristic command)
    2. [PAC]
    3. text
    4. [PAC]
    5. text or [DER]

There are some rules regarding the parity of the commands.

This resource:
http://www.theneitherworld.com/mcpoodle/SCC_TOOLS/DOCS/SCC_FORMAT.HTML
 specifies that there are interpreters which only work if the commands have an
 odd parity. This however is not consistent, and we might not handle well
 these cases. Odd parity of a command means that, converting toe word into
 binary, should result in an odd number of '1's. The PAC commands obey this
 rule, but some do not. Some commands that do not are found in the COMMANDS
 dictionary. This is legacy logic, that I didn't know how to handle, and
 just carried over when implementing positioning.
"""

import math
import re
import textwrap
<<<<<<< HEAD
from collections import deque, OrderedDict
from copy import deepcopy

from pycaption.base import (
    BaseReader, BaseWriter, CaptionSet, CaptionNode,
=======
from collections import defaultdict, deque
from copy import deepcopy

from pycaption.base import BaseReader, BaseWriter, CaptionNode, CaptionSet
from pycaption.exceptions import (
    CaptionLineLengthError,
    CaptionReadNoCaptions,
    CaptionReadTimingError,
    InvalidInputError,
>>>>>>> 1ab4cbaf
)

from .constants import (
<<<<<<< HEAD
    HEADER, COMMANDS, SPECIAL_CHARS, EXTENDED_CHARS, CHARACTERS,
    MICROSECONDS_PER_CODEWORD, CHARACTER_TO_CODE,
    SPECIAL_OR_EXTENDED_CHAR_TO_CODE, PAC_BYTES_TO_POSITIONING_MAP,
    PAC_HIGH_BYTE_BY_ROW, PAC_LOW_BYTE_BY_ROW_RESTRICTED,
    PAC_TAB_OFFSET_COMMANDS,
)
from .specialized_collections import (  # noqa: F401
    TimingCorrectingCaptionList, NotifyingDict, CaptionCreator,
    InstructionNodeCreator, PopOnCue,
=======
    CHARACTER_TO_CODE,
    CHARACTERS,
    COMMANDS,
    CUE_STARTING_COMMAND,
    EXTENDED_CHARS,
    HEADER,
    MICROSECONDS_PER_CODEWORD,
    PAC_BYTES_TO_POSITIONING_MAP,
    PAC_HIGH_BYTE_BY_ROW,
    PAC_LOW_BYTE_BY_ROW_RESTRICTED,
    PAC_TAB_OFFSET_COMMANDS,
    SPECIAL_CHARS,
    SPECIAL_OR_EXTENDED_CHAR_TO_CODE,
)
from .specialized_collections import CaptionCreator  # noqa: F401
from .specialized_collections import (
    InstructionNodeCreator,
    NotifyingDict,
    PopOnCue,
    TimingCorrectingCaptionList,
>>>>>>> 1ab4cbaf
)
from .state_machines import DefaultProvidingPositionTracker


class NodeCreatorFactory:
    """Will return instances of the given node_creator.

    This is used as a means of creating new InstructionNodeCreator instances,
    because these need to share state beyond their garbage collection, but
    storing the information at the class level is not good either, because
    this information must be erased after the reader's .read() operation
    completes.
    """

    def __init__(self, position_tracker, node_creator=InstructionNodeCreator):
        self.position_tracker = position_tracker
        self.node_creator = node_creator

    def new_creator(self):
        """Returns a new instance of self.node_creator, initialized with
        the same italics_tracker, and position_tracker
        """
        return self.node_creator(position_tracker=self.position_tracker)

    def from_list(self, roll_rows):
        """Wraps the node_creator's method with the same name

        :param roll_rows: list of node_creator instances

        :return: a node_creator instance
        """
        return self.node_creator.from_list(
            roll_rows, position_tracker=self.position_tracker
        )


def fix_last_captions_without_ending(caption_list):
    """
    If the last captions were never explicitly ended, set their end time to
    start + 4 seconds

    :param caption_list: the entire list of captions
    """

    for caption in reversed(caption_list):
        if caption.end:
            return
        caption.end = caption.start + 4 * 1000 * 1000


class SCCReader(BaseReader):
    """Converts a given unicode string to a CaptionSet.

    This can be then later used for converting into any other supported formats
    """

    def __init__(self, *args, **kw):
        self.caption_stash = CaptionCreator()
        self.time_translator = _SccTimeTranslator()

        self.node_creator_factory = NodeCreatorFactory(
            DefaultProvidingPositionTracker()
        )

        self.last_command = ""
        self.double_starter = False

        self.buffer_dict = NotifyingDict()

        self.buffer_dict["pop"] = self.node_creator_factory.new_creator()
        self.buffer_dict["paint"] = self.node_creator_factory.new_creator()
        self.buffer_dict["roll"] = self.node_creator_factory.new_creator()

        # Call this method when the active key changes
        self.buffer_dict.add_change_observer(self._flush_implicit_buffers)
        self.buffer_dict.set_active("pop")

        self.pop_ons_queue = deque()

        self.pop_ons_queue = deque()

        self.roll_rows = []
        self.roll_rows_expected = 0
        self.simulate_roll_up = False

        self.time = 0

    def _group_captions_by_start_time(self, caps):
        # group captions that have the same start time
        caps_start_time = OrderedDict()
        for i, cap in enumerate(caps):
            if cap.start not in caps_start_time:
                caps_start_time[cap.start] = [cap]
            else:
                caps_start_time[cap.start].append(cap)
        # order by start timestamp
        caps_start_time = OrderedDict(sorted(caps_start_time.items(), key=lambda item: item[0]))

        # check if captions with the same start time also have the same end time
        # fail if different end times are found - this is not (yet?) supported
        caps_final = []
        for start_time, caps_list in caps_start_time.items():
            if len(caps_list) == 1:
                caps_final.append(caps_list)
            else:
                end_times = list(set([c.end for c in caps_list]))
                if len(end_times) != 1:
                    raise ValueError("Unsupported subtitles - overlapping subtitles with different end times found")
                else:
                    caps_final.append(caps_list)
        return caps_final

    def detect(self, content):
        """Checks whether the given content is a proper SCC file

        :type content: str

        :rtype: bool
        """
        lines = content.splitlines()
        if lines[0] == HEADER:
            return True
        else:
            return False

<<<<<<< HEAD
    def read(self, content, lang="en-US", simulate_roll_up=False, offset=0, merge_captions=False):
=======
    def read(self, content, lang="en-US", simulate_roll_up=False, offset=0):
>>>>>>> 1ab4cbaf
        """Converts the unicode string into a CaptionSet

        :type content: str
        :param content: The SCC content to be converted to a CaptionSet

        :type lang: str
        :param lang: The language of the caption

        :type simulate_roll_up: bool
        :param simulate_roll_up: If True, when converting to other formats,
            the resulting captions will contain all the rows that were visible
            on the screen when the captions were rolling up.

        :type offset: int
        :param offset:

        :type merge_captions: bool
        :param merge_captions: If True, we will merge captions that have the same
            start and end time. We do this by merging their nodes together, separating
            them with a line break.

        :rtype: CaptionSet
        """
        if not isinstance(content, str):
<<<<<<< HEAD
            raise InvalidInputError('The content is not a unicode string.')
=======
            raise InvalidInputError("The content is not a unicode string.")
>>>>>>> 1ab4cbaf

        self.simulate_roll_up = simulate_roll_up
        self.time_translator.offset = offset * 1000000
        # split lines
        lines = content.splitlines()

        # loop through each line except the first
        for line in lines[1:]:
            self._translate_line(line)

        self._flush_implicit_buffers(self.buffer_dict.active_key)

        captions_raw = self.caption_stash.get_all()
        if merge_captions:
            _captions_by_start = self._group_captions_by_start_time(captions_raw)

<<<<<<< HEAD
            all_captions_with_same_time = [l for l in _captions_by_start if len(l) > 1]
            for current_captions_with_same_time in all_captions_with_same_time:
                nodes_to_append = [CaptionNode(CaptionNode.BREAK)]
                for dupe_caption in current_captions_with_same_time[1:]:
                    nodes_to_append.extend(dupe_caption.nodes)
                    nodes_to_append.append(CaptionNode(CaptionNode.BREAK))
                    captions_raw.remove(dupe_caption)
=======
        # check captions for incorrect lengths
        lines_too_long = defaultdict(list)
        for caption in self.caption_stash._collection:
            caption_start = caption.to_real_caption().format_start()
            caption_text = "".join(caption.to_real_caption().get_text_nodes())
            text_too_long = [
                line for line in caption_text.split("\n") if len(line) > 32
            ]
            if caption_start in lines_too_long:
                lines_too_long[caption_start] = text_too_long
            else:
                lines_too_long[caption_start].extend(text_too_long)

        msg = ""
        if bool(lines_too_long.keys()):
            for key in lines_too_long:
                if lines_too_long[key]:
                    msg += f"around {key} - "
                    for line in lines_too_long[key]:
                        msg += line + f" - Length { len(line)}" + "\n"
        if len(msg):
            raise CaptionLineLengthError(
                f"32 character limit for caption cue in scc file.\n"
                f"Lines longer than 32:\n"
                f"{msg}"
            )

        for cap in captions.get_captions(lang):
            # if there's an end time on a caption and the difference is
            # less than .05s kill it (this is likely caused by a standalone
            # EOC marker in the SCC file)
            if 0 < cap.end - cap.start < 50000:
                raise CaptionReadTimingError(
                    f"Unsupported cue duration around {cap.format_start()} "
                    f'for line beginning with "{cap.get_text()}". Duration '
                    f"must be at least 0.05 seconds."
                )

        if captions.is_empty():
            raise CaptionReadNoCaptions("empty caption file")
        else:
            fix_last_captions_without_ending(captions.get_captions(lang))
>>>>>>> 1ab4cbaf

                current_captions_with_same_time[0].nodes.extend(nodes_to_append)

<<<<<<< HEAD
        caption_set = CaptionSet({lang: captions_raw})

        # check captions for incorrect lengths
        # for cap in captions.get_captions(lang):
        #     # if there's an end time on a caption and the difference is
        #     # less than .05s kill it (this is likely caused by a standalone
        #     # EOC marker in the SCC file)
        #     if 0 < cap.end - cap.start < 50000:
        #         raise ValueError('unsupported length found in SCC '
        #                          f'input file: {cap}')

        if caption_set.is_empty():
            raise CaptionReadNoCaptions("empty caption file")
        else:
            fix_last_captions_without_ending(caption_set.get_captions(lang))

        return caption_set

=======
>>>>>>> 1ab4cbaf
    def _flush_implicit_buffers(self, old_key=None, *args):
        """Convert to Captions those buffers whose behavior is implicit.

        The Pop-On buffer is explicit. New captions are created from it
        with the command 'End Of Caption' [EOC], '942f'

        The other 2 buffers, Roll-Up and Paint-On we treat as "more" implicit,
        meaning that they can be displayed by a command on the next row.
        If they're on the last row however, or if the caption type is changing,
        we make sure to convert the buffers to text, so we don't lose any info.
        """
<<<<<<< HEAD
        if old_key == 'pop':
            if self.pop_ons_queue:
                self._pop_on()

        elif old_key == 'roll':
            if not self.buffer.is_empty():
                self._roll_up()

        elif old_key == 'paint':
=======
        if old_key == "pop":
            if self.pop_ons_queue:
                self._pop_on()

        elif old_key == "roll":
            if not self.buffer.is_empty():
                self._roll_up()

        elif old_key == "paint":
>>>>>>> 1ab4cbaf
            if not self.buffer.is_empty():
                self.caption_stash.create_and_store(self.buffer, self.time)
                self.buffer = self.node_creator_factory.new_creator()

    def _translate_line(self, line):
        # ignore blank lines
        if line.strip() == "":
            return

        # split line in timestamp and words
        r = re.compile(r"([0-9:;]*)([\s\t]*)((.)*)")
        parts = r.findall(line.lower())

        self.time_translator.start_at(parts[0][0])
        word_list = parts[0][2].split(" ")

<<<<<<< HEAD
        # loop through each word
        for word in parts[0][2].split(' '):
            # ignore empty results or invalid commands
            word = word.strip()
            if len(word) == 4:
                self._translate_word(word)

    def _translate_word(self, word):
=======
        for idx, word in enumerate(word_list):
            word = word.strip()
            if len(word) == 4:
                next_command = word_list[idx + 1] if idx + 1 < len(word_list) else None
                self._translate_word(word=word, next_command=next_command)

    def _translate_word(self, word, next_command=None):
>>>>>>> 1ab4cbaf
        if self._handle_double_command(word):
            # count frames for timing
            self.time_translator.increment_frames()
            return
        # first check if word is a command
        # TODO - check that all the positioning commands are here, or use
        # some other strategy to determine if the word is a command.
        if word in COMMANDS or _is_pac_command(word):
            self._translate_command(word=word, next_command=next_command)

        # second, check if word is a special character
        elif word in SPECIAL_CHARS:
            self._translate_special_char(word)

        elif word in EXTENDED_CHARS:
            self._translate_extended_char(word)

        # third, try to convert word into 2 characters
        else:
            self._translate_characters(word)

        # count frames for timing only after processing a command
        self.time_translator.increment_frames()

    def _handle_double_command(self, word):
        # If the caption is to be broadcast, each of the commands are doubled
        # up for redundancy in case the signal is garbled in transmission.
        # The decoder is programmed to ignore a second command when it is the
        # same as the first.
<<<<<<< HEAD
        if word in COMMANDS or _is_pac_command(word):
            if word == self.last_command:
                self.last_command = ''
                return True
            # Fix for the <position> <tab offset> <position> <tab offset>
            # repetition
            elif _is_pac_command(word) and word in self.last_command:
                self.last_command = ''
                return True
            elif word in PAC_TAB_OFFSET_COMMANDS:
                if _is_pac_command(self.last_command):
                    self.last_command += f" {word}"
                    return False
                else:
                    return True
=======
        # If we have doubled commands we're skipping also
        # doubled special characters and doubled extended characters
        # with only one member of each pair being displayed.

        doubled_types = (word != "94a1" and word in COMMANDS) or _is_pac_command(word) or word in SPECIAL_CHARS
        if self.double_starter:
            doubled_types = (
                doubled_types
                or word in EXTENDED_CHARS
                or word == "94a1"
            )

        if word in CUE_STARTING_COMMAND and word != self.last_command:
            self.double_starter = False

        if doubled_types and word == self.last_command:
            if word in CUE_STARTING_COMMAND:
                self.double_starter = True
            self.last_command = ""
            return True
            # Fix for the <position> <tab offset> <position> <tab offset>
            # repetition
        elif _is_pac_command(word) and word in self.last_command:
            self.last_command = ""
            return True
        elif word in PAC_TAB_OFFSET_COMMANDS:
            if _is_pac_command(self.last_command):
                self.last_command += f" {word}"
                return False
            else:
                return True
>>>>>>> 1ab4cbaf

        self.last_command = word
        return False

    def _translate_special_char(self, word):
        self.buffer.add_chars(SPECIAL_CHARS[word])

    def _translate_extended_char(self, word):
<<<<<<< HEAD
        self.buffer.remove_ascii_duplicate(EXTENDED_CHARS[word])

        # add to buffer
        self.buffer.add_chars(EXTENDED_CHARS[word])

    def _translate_command(self, word):
=======
        """
        Each of the 64 Extended Characters incorporates an automatic BS.
        When an Extended Character is received, the cursor moves to the
        left one column position (unless the Extended Character is the first
        character on a row), erasing any character which may be in that location,
        then displays the Extended Character.
        """
        self.buffer.handle_backspace(word)
        # add to buffer
        self.buffer.add_chars(EXTENDED_CHARS[word])

    def _translate_command(self, word, next_command=None):
>>>>>>> 1ab4cbaf
        # if command is pop_up
        if word == "9420":
            self.buffer_dict.set_active("pop")

        # command is paint_on [Resume Direct Captioning]
        elif word == "9429":
            self.buffer_dict.set_active("paint")

            self.roll_rows_expected = 1
            if not self.buffer.is_empty():
                self.caption_stash.create_and_store(self.buffer, self.time)
                self.buffer = self.node_creator_factory.new_creator()

            self.time = self.time_translator.get_time()

        # if command is roll_up 2, 3 or 4 rows
        elif word in ("9425", "9426", "94a7"):
            self.buffer_dict.set_active("roll")

            # count how many lines are expected
            if word == "9425":
                self.roll_rows_expected = 2
            elif word == "9426":
                self.roll_rows_expected = 3
            elif word == "94a7":
                self.roll_rows_expected = 4

            # if content is in the queue, turn it into a caption
            if not self.buffer.is_empty():
                self.caption_stash.create_and_store(self.buffer, self.time)
                self.buffer = self.node_creator_factory.new_creator()

            # set rows to empty, configure start time for caption
            self.roll_rows = []
            self.time = self.time_translator.get_time()

        # clear pop_on buffer
        elif word == "94ae":
            self.buffer = self.node_creator_factory.new_creator()

        # display pop_on buffer [End Of Caption]
        elif word == "942f":
            self.time = self.time_translator.get_time()
            if self.pop_ons_queue:
                # there's a pop-on cue not ended by the 942c command
                self._pop_on(end=self.time)
            if self.buffer.is_empty():
                return
            cue = PopOnCue(buffer=deepcopy(self.buffer), start=self.time, end=0)
            self.pop_ons_queue.appendleft(cue)
            self.buffer = self.node_creator_factory.new_creator()

        # roll up captions [Carriage Return]
        elif word == "94ad":
            # display roll-up buffer
            if not self.buffer.is_empty():
                self._roll_up()

        # 942c - Erase Displayed Memory - Clear the current screen of any
        # displayed captions or text.
<<<<<<< HEAD
        elif word == '942c' and self.pop_ons_queue:
=======
        elif word == "942c" and self.pop_ons_queue:
>>>>>>> 1ab4cbaf
            self._pop_on(end=self.time_translator.get_time())

        # If command is not one of the aforementioned, add it to buffer
        else:
            self.buffer.interpret_command(command=word, next_command=next_command)

    def _translate_characters(self, word):
        # split word into the 2 bytes
        byte1 = word[:2]
        byte2 = word[2:]

        # check to see if the the bytes are recognized characters
        if byte1 not in CHARACTERS or byte2 not in CHARACTERS:
            return

        self.buffer.add_chars(CHARACTERS[byte1], CHARACTERS[byte2])

    @property
    def buffer(self):
        """Returns the currently active buffer"""
        return self.buffer_dict.get_active()

    @buffer.setter
    def buffer(self, value):
        """Sets a new value to the active key

        :param value: any object
        """
        try:
            key = self.buffer_dict.active_key
            self.buffer_dict[key] = value
        except TypeError:
            pass

    def _roll_up(self):
        # We expect the active buffer to be the roll buffer
        if self.simulate_roll_up:
            if self.roll_rows_expected > 1:
                if len(self.roll_rows) >= self.roll_rows_expected:
                    self.roll_rows.pop(0)

                self.roll_rows.append(self.buffer)
                self.buffer = self.node_creator_factory.from_list(self.roll_rows)

        # convert buffer and empty
        self.caption_stash.create_and_store(self.buffer, self.time)
        self.buffer = self.node_creator_factory.new_creator()

        # configure time
        self.time = self.time_translator.get_time()

        # try to insert the proper ending time for the previous caption
        self.caption_stash.correct_last_timing(self.time, force=True)

    def _pop_on(self, end=0):
        pop_on_cue = self.pop_ons_queue.pop()
<<<<<<< HEAD
        self.caption_stash.create_and_store(
            pop_on_cue.buffer, pop_on_cue.start, end)


=======
        self.caption_stash.create_and_store(pop_on_cue.buffer, pop_on_cue.start, end)


>>>>>>> 1ab4cbaf
class SCCWriter(BaseWriter):
    def __init__(self, *args, **kw):
        super().__init__(*args, **kw)

    def write(self, caption_set):
        output = HEADER + "\n\n"

        if caption_set.is_empty():
            return output

        caption_set = deepcopy(caption_set)

        # Only support one language.
        lang = list(caption_set.get_languages())[0]
        captions = caption_set.get_captions(lang)

        # PASS 1: compute codes for each caption
        codes = [
            (self._text_to_code(caption), caption.start, caption.end)
            for caption in captions
        ]

        # PASS 2:
        # Advance start times so as to have time to write to the pop-on
        # buffer; possibly remove the previous clear-screen command
        for index, (code, start, end) in enumerate(codes):
            code_words = len(code) / 5 + 8
            code_time_microseconds = code_words * MICROSECONDS_PER_CODEWORD
            code_start = start - code_time_microseconds
            if index == 0:
                continue
            previous_code, previous_start, previous_end = codes[index - 1]
            if previous_end + 3 * MICROSECONDS_PER_CODEWORD >= code_start:
                codes[index - 1] = (previous_code, previous_start, None)
            codes[index] = (code, code_start, end)

        # PASS 3:
        # Write captions.
<<<<<<< HEAD
        for (code, start, end) in codes:
            output += f'{self._format_timestamp(start)}\t'
            output += '94ae 94ae 9420 9420 '
=======
        for code, start, end in codes:
            output += f"{self._format_timestamp(start)}\t"
            output += "94ae 94ae 9420 9420 "
>>>>>>> 1ab4cbaf
            output += code
            output += "942c 942c 942f 942f\n\n"
            if end is not None:
<<<<<<< HEAD
                output += f'{self._format_timestamp(end)}\t942c 942c\n\n'
=======
                output += f"{self._format_timestamp(end)}\t942c 942c\n\n"
>>>>>>> 1ab4cbaf

        return output

    # Wrap lines at 32 chars
    @staticmethod
    def _layout_line(caption):
<<<<<<< HEAD
        def caption_node_to_text(caption_node):
            if caption_node.type_ == CaptionNode.TEXT:
                return caption_node.content
            elif caption_node.type_ == CaptionNode.BREAK:
                return '\n'
            else:
                return ''
        caption_text = ''.join(
            [caption_node_to_text(node) for node in caption.nodes])
        inner_lines = caption_text.split('\n')
=======
        caption_text = "".join(caption.get_text_nodes())
        inner_lines = caption_text.split("\n")
>>>>>>> 1ab4cbaf
        inner_lines_laid_out = [textwrap.fill(x, 32) for x in inner_lines]
        return "\n".join(inner_lines_laid_out)

    @staticmethod
    def _maybe_align(code):
        # Finish a half-word with a no-op so we can move to a full word
        if len(code) % 5 == 2:
            code += "80 "
        return code

    @staticmethod
    def _maybe_space(code):
        if len(code) % 5 == 4:
            code += " "
        return code

    def _print_character(self, code, char):
        try:
            char_code = CHARACTER_TO_CODE[char]
        except KeyError:
            try:
                char_code = SPECIAL_OR_EXTENDED_CHAR_TO_CODE[char]
            except KeyError:
                char_code = "91b6"  # Use £ as "unknown character" symbol

        if len(char_code) == 2:
            return code + char_code
        elif len(char_code) == 4:
            return self._maybe_align(code) + char_code
        else:
            # This should not happen!
            return code

    def _text_to_code(self, s):
        code = ""
        lines = self._layout_line(s).split("\n")
        for row, line in enumerate(lines):
            row += 16 - len(lines)
            # Move cursor to column 0 of the destination row
            for _ in range(2):
<<<<<<< HEAD
                code += (PAC_HIGH_BYTE_BY_ROW[row]
                         + f'{PAC_LOW_BYTE_BY_ROW_RESTRICTED[row]} ')
=======
                code += (
                    PAC_HIGH_BYTE_BY_ROW[row]
                    + f"{PAC_LOW_BYTE_BY_ROW_RESTRICTED[row]} "
                )
>>>>>>> 1ab4cbaf
            # Print the line using the SCC encoding
            for char in line:
                code = self._print_character(code, char)
                code = self._maybe_space(code)
            code = self._maybe_align(code)
        return code

    @staticmethod
    def _format_timestamp(microseconds):
        seconds_float = microseconds / 1000.0 / 1000.0
        # Convert to non-drop-frame timecode
        seconds_float *= 1000.0 / 1001.0
        hours = math.floor(seconds_float / 3600)
        seconds_float -= hours * 3600
        minutes = math.floor(seconds_float / 60)
        seconds_float -= minutes * 60
        seconds = math.floor(seconds_float)
        seconds_float -= seconds
        frames = math.floor(seconds_float * 30)
<<<<<<< HEAD
        return f'{hours:02}:{minutes:02}:{seconds:02}:{frames:02}'
=======
        return f"{hours:02}:{minutes:02}:{seconds:02}:{frames:02}"
>>>>>>> 1ab4cbaf


class _SccTimeTranslator:
    """Converts SCC time to microseconds, keeping track of frames passed"""

    def __init__(self):
        self._time = "00:00:00;00"

        # microseconds. The offset from which we begin the time calculation
        self.offset = 0
        self._frames = 0

    def get_time(self):
        """Returns the time, in microseconds. Takes into account the number of
        frames passed, and the offset

        :rtype: int
        """
        return self._translate_time(
<<<<<<< HEAD
            self._time[:-2] + str(int(self._time[-2:]) + self._frames),
            self.offset
=======
            self._time[:-2] + str(int(self._time[-2:]) + self._frames), self.offset
>>>>>>> 1ab4cbaf
        )

    @staticmethod
    def _translate_time(stamp, offset):
        """
        :param stamp:
        :type offset: int
        :param offset: Subtract this many microseconds from the calculated time
            Helpful for when the captions are off by some time interval.
        :rtype: int
        """
        if not re.match(r"\d{2}:\d{2}:\d{2}[:;]\d{1,2}", stamp):
            raise CaptionReadTimingError(
                "Timestamps should follow the hour:minute:seconds"
                ";frames or hour:minute:seconds:frames format. Please correct "
                f"the following time: {stamp}."
            )

        if ";" in stamp:
            # Drop-frame timebase runs at the same rate as wall clock
            seconds_per_timestamp_second = 1.0
        else:
            # Non-drop-frame timebase runs "slow"
            # 1 second of timecode is longer than an actual second (1.001s)
            seconds_per_timestamp_second = 1001.0 / 1000.0

        time_split = stamp.replace(";", ":").split(":")

<<<<<<< HEAD
        timestamp_seconds = (int(time_split[0]) * 3600
                             + int(time_split[1]) * 60
                             + int(time_split[2])
                             + int(time_split[3]) / 30.0)
=======
        timestamp_seconds = (
            int(time_split[0]) * 3600
            + int(time_split[1]) * 60
            + int(time_split[2])
            + int(time_split[3]) / 30.0
        )
>>>>>>> 1ab4cbaf

        seconds = timestamp_seconds * seconds_per_timestamp_second
        microseconds = seconds * 1000 * 1000 - offset

        if microseconds < 0:
            microseconds = 0

        return microseconds

    def start_at(self, timespec):
        """Reset the counter to the given time

        :type timespec: str
        """
        self._time = timespec
        self._frames = 0

    def increment_frames(self):
        """After a command was processed, we'd increment the number of frames"""
        self._frames += 1


def _is_pac_command(word):
    """Checks whether the given word is a Preamble Address Code [PAC] command

    :type word: str
    :param word: 4 letter unicode command

    :rtype: bool
    """
    byte1, byte2 = word[:2], word[2:]

    try:
        PAC_BYTES_TO_POSITIONING_MAP[byte1][byte2]
    except KeyError:
        return False
    else:
        return True<|MERGE_RESOLUTION|>--- conflicted
+++ resolved
@@ -81,13 +81,6 @@
 import math
 import re
 import textwrap
-<<<<<<< HEAD
-from collections import deque, OrderedDict
-from copy import deepcopy
-
-from pycaption.base import (
-    BaseReader, BaseWriter, CaptionSet, CaptionNode,
-=======
 from collections import defaultdict, deque
 from copy import deepcopy
 
@@ -97,21 +90,9 @@
     CaptionReadNoCaptions,
     CaptionReadTimingError,
     InvalidInputError,
->>>>>>> 1ab4cbaf
 )
 
 from .constants import (
-<<<<<<< HEAD
-    HEADER, COMMANDS, SPECIAL_CHARS, EXTENDED_CHARS, CHARACTERS,
-    MICROSECONDS_PER_CODEWORD, CHARACTER_TO_CODE,
-    SPECIAL_OR_EXTENDED_CHAR_TO_CODE, PAC_BYTES_TO_POSITIONING_MAP,
-    PAC_HIGH_BYTE_BY_ROW, PAC_LOW_BYTE_BY_ROW_RESTRICTED,
-    PAC_TAB_OFFSET_COMMANDS,
-)
-from .specialized_collections import (  # noqa: F401
-    TimingCorrectingCaptionList, NotifyingDict, CaptionCreator,
-    InstructionNodeCreator, PopOnCue,
-=======
     CHARACTER_TO_CODE,
     CHARACTERS,
     COMMANDS,
@@ -132,7 +113,6 @@
     NotifyingDict,
     PopOnCue,
     TimingCorrectingCaptionList,
->>>>>>> 1ab4cbaf
 )
 from .state_machines import DefaultProvidingPositionTracker
 
@@ -212,38 +192,11 @@
 
         self.pop_ons_queue = deque()
 
-        self.pop_ons_queue = deque()
-
         self.roll_rows = []
         self.roll_rows_expected = 0
         self.simulate_roll_up = False
 
         self.time = 0
-
-    def _group_captions_by_start_time(self, caps):
-        # group captions that have the same start time
-        caps_start_time = OrderedDict()
-        for i, cap in enumerate(caps):
-            if cap.start not in caps_start_time:
-                caps_start_time[cap.start] = [cap]
-            else:
-                caps_start_time[cap.start].append(cap)
-        # order by start timestamp
-        caps_start_time = OrderedDict(sorted(caps_start_time.items(), key=lambda item: item[0]))
-
-        # check if captions with the same start time also have the same end time
-        # fail if different end times are found - this is not (yet?) supported
-        caps_final = []
-        for start_time, caps_list in caps_start_time.items():
-            if len(caps_list) == 1:
-                caps_final.append(caps_list)
-            else:
-                end_times = list(set([c.end for c in caps_list]))
-                if len(end_times) != 1:
-                    raise ValueError("Unsupported subtitles - overlapping subtitles with different end times found")
-                else:
-                    caps_final.append(caps_list)
-        return caps_final
 
     def detect(self, content):
         """Checks whether the given content is a proper SCC file
@@ -258,11 +211,7 @@
         else:
             return False
 
-<<<<<<< HEAD
-    def read(self, content, lang="en-US", simulate_roll_up=False, offset=0, merge_captions=False):
-=======
     def read(self, content, lang="en-US", simulate_roll_up=False, offset=0):
->>>>>>> 1ab4cbaf
         """Converts the unicode string into a CaptionSet
 
         :type content: str
@@ -279,19 +228,10 @@
         :type offset: int
         :param offset:
 
-        :type merge_captions: bool
-        :param merge_captions: If True, we will merge captions that have the same
-            start and end time. We do this by merging their nodes together, separating
-            them with a line break.
-
         :rtype: CaptionSet
         """
         if not isinstance(content, str):
-<<<<<<< HEAD
-            raise InvalidInputError('The content is not a unicode string.')
-=======
             raise InvalidInputError("The content is not a unicode string.")
->>>>>>> 1ab4cbaf
 
         self.simulate_roll_up = simulate_roll_up
         self.time_translator.offset = offset * 1000000
@@ -304,19 +244,8 @@
 
         self._flush_implicit_buffers(self.buffer_dict.active_key)
 
-        captions_raw = self.caption_stash.get_all()
-        if merge_captions:
-            _captions_by_start = self._group_captions_by_start_time(captions_raw)
-
-<<<<<<< HEAD
-            all_captions_with_same_time = [l for l in _captions_by_start if len(l) > 1]
-            for current_captions_with_same_time in all_captions_with_same_time:
-                nodes_to_append = [CaptionNode(CaptionNode.BREAK)]
-                for dupe_caption in current_captions_with_same_time[1:]:
-                    nodes_to_append.extend(dupe_caption.nodes)
-                    nodes_to_append.append(CaptionNode(CaptionNode.BREAK))
-                    captions_raw.remove(dupe_caption)
-=======
+        captions = CaptionSet({lang: self.caption_stash.get_all()})
+
         # check captions for incorrect lengths
         lines_too_long = defaultdict(list)
         for caption in self.caption_stash._collection:
@@ -359,31 +288,9 @@
             raise CaptionReadNoCaptions("empty caption file")
         else:
             fix_last_captions_without_ending(captions.get_captions(lang))
->>>>>>> 1ab4cbaf
-
-                current_captions_with_same_time[0].nodes.extend(nodes_to_append)
-
-<<<<<<< HEAD
-        caption_set = CaptionSet({lang: captions_raw})
-
-        # check captions for incorrect lengths
-        # for cap in captions.get_captions(lang):
-        #     # if there's an end time on a caption and the difference is
-        #     # less than .05s kill it (this is likely caused by a standalone
-        #     # EOC marker in the SCC file)
-        #     if 0 < cap.end - cap.start < 50000:
-        #         raise ValueError('unsupported length found in SCC '
-        #                          f'input file: {cap}')
-
-        if caption_set.is_empty():
-            raise CaptionReadNoCaptions("empty caption file")
-        else:
-            fix_last_captions_without_ending(caption_set.get_captions(lang))
-
-        return caption_set
-
-=======
->>>>>>> 1ab4cbaf
+
+        return captions
+
     def _flush_implicit_buffers(self, old_key=None, *args):
         """Convert to Captions those buffers whose behavior is implicit.
 
@@ -395,17 +302,6 @@
         If they're on the last row however, or if the caption type is changing,
         we make sure to convert the buffers to text, so we don't lose any info.
         """
-<<<<<<< HEAD
-        if old_key == 'pop':
-            if self.pop_ons_queue:
-                self._pop_on()
-
-        elif old_key == 'roll':
-            if not self.buffer.is_empty():
-                self._roll_up()
-
-        elif old_key == 'paint':
-=======
         if old_key == "pop":
             if self.pop_ons_queue:
                 self._pop_on()
@@ -415,7 +311,6 @@
                 self._roll_up()
 
         elif old_key == "paint":
->>>>>>> 1ab4cbaf
             if not self.buffer.is_empty():
                 self.caption_stash.create_and_store(self.buffer, self.time)
                 self.buffer = self.node_creator_factory.new_creator()
@@ -432,16 +327,6 @@
         self.time_translator.start_at(parts[0][0])
         word_list = parts[0][2].split(" ")
 
-<<<<<<< HEAD
-        # loop through each word
-        for word in parts[0][2].split(' '):
-            # ignore empty results or invalid commands
-            word = word.strip()
-            if len(word) == 4:
-                self._translate_word(word)
-
-    def _translate_word(self, word):
-=======
         for idx, word in enumerate(word_list):
             word = word.strip()
             if len(word) == 4:
@@ -449,7 +334,6 @@
                 self._translate_word(word=word, next_command=next_command)
 
     def _translate_word(self, word, next_command=None):
->>>>>>> 1ab4cbaf
         if self._handle_double_command(word):
             # count frames for timing
             self.time_translator.increment_frames()
@@ -479,23 +363,6 @@
         # up for redundancy in case the signal is garbled in transmission.
         # The decoder is programmed to ignore a second command when it is the
         # same as the first.
-<<<<<<< HEAD
-        if word in COMMANDS or _is_pac_command(word):
-            if word == self.last_command:
-                self.last_command = ''
-                return True
-            # Fix for the <position> <tab offset> <position> <tab offset>
-            # repetition
-            elif _is_pac_command(word) and word in self.last_command:
-                self.last_command = ''
-                return True
-            elif word in PAC_TAB_OFFSET_COMMANDS:
-                if _is_pac_command(self.last_command):
-                    self.last_command += f" {word}"
-                    return False
-                else:
-                    return True
-=======
         # If we have doubled commands we're skipping also
         # doubled special characters and doubled extended characters
         # with only one member of each pair being displayed.
@@ -527,7 +394,6 @@
                 return False
             else:
                 return True
->>>>>>> 1ab4cbaf
 
         self.last_command = word
         return False
@@ -536,14 +402,6 @@
         self.buffer.add_chars(SPECIAL_CHARS[word])
 
     def _translate_extended_char(self, word):
-<<<<<<< HEAD
-        self.buffer.remove_ascii_duplicate(EXTENDED_CHARS[word])
-
-        # add to buffer
-        self.buffer.add_chars(EXTENDED_CHARS[word])
-
-    def _translate_command(self, word):
-=======
         """
         Each of the 64 Extended Characters incorporates an automatic BS.
         When an Extended Character is received, the cursor moves to the
@@ -556,7 +414,6 @@
         self.buffer.add_chars(EXTENDED_CHARS[word])
 
     def _translate_command(self, word, next_command=None):
->>>>>>> 1ab4cbaf
         # if command is pop_up
         if word == "9420":
             self.buffer_dict.set_active("pop")
@@ -617,11 +474,7 @@
 
         # 942c - Erase Displayed Memory - Clear the current screen of any
         # displayed captions or text.
-<<<<<<< HEAD
-        elif word == '942c' and self.pop_ons_queue:
-=======
         elif word == "942c" and self.pop_ons_queue:
->>>>>>> 1ab4cbaf
             self._pop_on(end=self.time_translator.get_time())
 
         # If command is not one of the aforementioned, add it to buffer
@@ -678,16 +531,9 @@
 
     def _pop_on(self, end=0):
         pop_on_cue = self.pop_ons_queue.pop()
-<<<<<<< HEAD
-        self.caption_stash.create_and_store(
-            pop_on_cue.buffer, pop_on_cue.start, end)
-
-
-=======
         self.caption_stash.create_and_store(pop_on_cue.buffer, pop_on_cue.start, end)
 
 
->>>>>>> 1ab4cbaf
 class SCCWriter(BaseWriter):
     def __init__(self, *args, **kw):
         super().__init__(*args, **kw)
@@ -726,44 +572,21 @@
 
         # PASS 3:
         # Write captions.
-<<<<<<< HEAD
-        for (code, start, end) in codes:
-            output += f'{self._format_timestamp(start)}\t'
-            output += '94ae 94ae 9420 9420 '
-=======
         for code, start, end in codes:
             output += f"{self._format_timestamp(start)}\t"
             output += "94ae 94ae 9420 9420 "
->>>>>>> 1ab4cbaf
             output += code
             output += "942c 942c 942f 942f\n\n"
             if end is not None:
-<<<<<<< HEAD
-                output += f'{self._format_timestamp(end)}\t942c 942c\n\n'
-=======
                 output += f"{self._format_timestamp(end)}\t942c 942c\n\n"
->>>>>>> 1ab4cbaf
 
         return output
 
     # Wrap lines at 32 chars
     @staticmethod
     def _layout_line(caption):
-<<<<<<< HEAD
-        def caption_node_to_text(caption_node):
-            if caption_node.type_ == CaptionNode.TEXT:
-                return caption_node.content
-            elif caption_node.type_ == CaptionNode.BREAK:
-                return '\n'
-            else:
-                return ''
-        caption_text = ''.join(
-            [caption_node_to_text(node) for node in caption.nodes])
-        inner_lines = caption_text.split('\n')
-=======
         caption_text = "".join(caption.get_text_nodes())
         inner_lines = caption_text.split("\n")
->>>>>>> 1ab4cbaf
         inner_lines_laid_out = [textwrap.fill(x, 32) for x in inner_lines]
         return "\n".join(inner_lines_laid_out)
 
@@ -804,15 +627,10 @@
             row += 16 - len(lines)
             # Move cursor to column 0 of the destination row
             for _ in range(2):
-<<<<<<< HEAD
-                code += (PAC_HIGH_BYTE_BY_ROW[row]
-                         + f'{PAC_LOW_BYTE_BY_ROW_RESTRICTED[row]} ')
-=======
                 code += (
                     PAC_HIGH_BYTE_BY_ROW[row]
                     + f"{PAC_LOW_BYTE_BY_ROW_RESTRICTED[row]} "
                 )
->>>>>>> 1ab4cbaf
             # Print the line using the SCC encoding
             for char in line:
                 code = self._print_character(code, char)
@@ -832,11 +650,7 @@
         seconds = math.floor(seconds_float)
         seconds_float -= seconds
         frames = math.floor(seconds_float * 30)
-<<<<<<< HEAD
-        return f'{hours:02}:{minutes:02}:{seconds:02}:{frames:02}'
-=======
         return f"{hours:02}:{minutes:02}:{seconds:02}:{frames:02}"
->>>>>>> 1ab4cbaf
 
 
 class _SccTimeTranslator:
@@ -856,12 +670,7 @@
         :rtype: int
         """
         return self._translate_time(
-<<<<<<< HEAD
-            self._time[:-2] + str(int(self._time[-2:]) + self._frames),
-            self.offset
-=======
             self._time[:-2] + str(int(self._time[-2:]) + self._frames), self.offset
->>>>>>> 1ab4cbaf
         )
 
     @staticmethod
@@ -890,19 +699,12 @@
 
         time_split = stamp.replace(";", ":").split(":")
 
-<<<<<<< HEAD
-        timestamp_seconds = (int(time_split[0]) * 3600
-                             + int(time_split[1]) * 60
-                             + int(time_split[2])
-                             + int(time_split[3]) / 30.0)
-=======
         timestamp_seconds = (
             int(time_split[0]) * 3600
             + int(time_split[1]) * 60
             + int(time_split[2])
             + int(time_split[3]) / 30.0
         )
->>>>>>> 1ab4cbaf
 
         seconds = timestamp_seconds * seconds_per_timestamp_second
         microseconds = seconds * 1000 * 1000 - offset
