# -*- coding: utf-8 -*-

import unittest

from bs4 import BeautifulSoup
from six import text_type
import six

from pycaption import (
    DFXPReader, DFXPWriter, SRTWriter, SAMIWriter, WebVTTWriter)

from pycaption.dfxp.extras import LegacyDFXPWriter

from pycaption.dfxp.base import (
    DFXP_DEFAULT_STYLE, DFXP_DEFAULT_STYLE_ID, DFXP_DEFAULT_REGION,
    DFXP_DEFAULT_REGION_ID, _recreate_style, _convert_layout_to_attributes
)

from tests.samples.dfxp import (
    SAMPLE_DFXP, SAMPLE_DFXP_WITH_INLINE_STYLE, SAMPLE_DFXP_WITH_DEFINED_STYLE,
    SAMPLE_DFXP_WITH_INHERITED_STYLE,
    SAMPLE_DFXP_WITHOUT_REGION_AND_STYLE, SAMPLE_DFXP_WITH_POSITIONING,
    SAMPLE_DFXP_WITH_RELATIVIZED_POSITIONING, SAMPLE_DFXP_LONG_CUE,
    SAMPLE_DFXP_FROM_SAMI_WITH_MARGINS, DFXP_STYLE_REGION_ALIGN_CONFLICT,
    SAMPLE_DFXP_INVALID_BUT_SUPPORTED_POSITIONING_INPUT,
    SAMPLE_DFXP_INVALID_BUT_SUPPORTED_POSITIONING_OUTPUT,
    SAMPLE_DFXP_MULTIPLE_REGIONS_INPUT, SAMPLE_DFXP_MULTIPLE_REGIONS_OUTPUT,
    SAMPLE_DFXP_OUTPUT, SAMPLE_DFXP_STYLE_TAG_WITH_NO_XML_ID_INPUT,
    SAMPLE_DFXP_STYLE_TAG_WITH_NO_XML_ID_OUTPUT,
    SAMPLE_DFXP_LONG_CUE_FIT_TO_SCREEN, SAMPLE_DFXP_FOR_LEGACY_WRITER_INPUT,
    SAMPLE_DFXP_FOR_LEGACY_WRITER_OUTPUT, DFXP_WITH_ESCAPED_APOSTROPHE
)
from tests.samples.sami import SAMPLE_SAMI
from tests.samples.srt import SAMPLE_SRT
from tests.samples.webvtt import (
    SAMPLE_WEBVTT_FROM_DFXP, SAMPLE_WEBVTT_FROM_DFXP_WITH_STYLE,
    SAMPLE_WEBVTT_FROM_DFXP_WITH_POSITIONING_AND_STYLE,
    SAMPLE_WEBVTT_OUTPUT_LONG_CUE, WEBVTT_FROM_DFXP_WITH_CONFLICTING_ALIGN
)

from tests.mixins import (
    SRTTestingMixIn, SAMITestingMixIn, DFXPTestingMixIn, WebVTTTestingMixIn)

# Arbitrary values used to test relativization
VIDEO_WIDTH = 640
VIDEO_HEIGHT = 360


class DFXPtoDFXPTestCase(unittest.TestCase, DFXPTestingMixIn):

    def test_dfxp_to_dfxp_conversion(self):
        caption_set = DFXPReader().read(SAMPLE_DFXP)
        results = DFXPWriter().write(caption_set)
        self.assertTrue(isinstance(results, text_type))
        self.assertDFXPEquals(SAMPLE_DFXP_OUTPUT, results)

    def test_default_styling_tag(self):
        caption_set = DFXPReader().read(
            SAMPLE_DFXP_WITHOUT_REGION_AND_STYLE)
        result = DFXPWriter().write(caption_set)

        default_style = _recreate_style(DFXP_DEFAULT_STYLE, None)
        default_style[u'xml:id'] = DFXP_DEFAULT_STYLE_ID

        soup = BeautifulSoup(result, u'lxml-xml')
        style = soup.find(u'style', {u'xml:id': DFXP_DEFAULT_STYLE_ID})

        self.assertTrue(style)
        self.assertEquals(style.attrs, default_style)

    def test_default_styling_p_tags(self):
        caption_set = DFXPReader().read(SAMPLE_DFXP)
        result = DFXPWriter().write(caption_set)

        soup = BeautifulSoup(result, u'lxml')
        for p in soup.find_all(u'p'):
            self.assertEquals(p.attrs.get(u'style'), 'p')

    def test_default_region_tag(self):
        caption_set = DFXPReader().read(SAMPLE_DFXP)
        result = DFXPWriter().write(caption_set)

        soup = BeautifulSoup(result, u'lxml-xml')
        region = soup.find(u'region', {u'xml:id': DFXP_DEFAULT_REGION_ID})

        default_region = _convert_layout_to_attributes(DFXP_DEFAULT_REGION)
        default_region[u'xml:id'] = DFXP_DEFAULT_REGION_ID

        self.assertTrue(region)
        self.assertEquals(region.attrs[u'xml:id'], DFXP_DEFAULT_REGION_ID)
        self.assertEqual(region.attrs, default_region)

    def test_default_region_p_tags(self):
        caption_set = DFXPReader().read(SAMPLE_DFXP)
        result = DFXPWriter().write(caption_set)

        soup = BeautifulSoup(result, u'lxml')
        for p in soup.find_all(u'p'):
            self.assertEquals(p.attrs.get(u'region'), DFXP_DEFAULT_REGION_ID)

    def test_correct_region_attributes_are_recreated(self):
        caption_set = DFXPReader().read(SAMPLE_DFXP_MULTIPLE_REGIONS_INPUT)
        result = DFXPWriter(
            relativize=False, fit_to_screen=False).write(caption_set)
        self.assertDFXPEquals(result, SAMPLE_DFXP_MULTIPLE_REGIONS_OUTPUT)

    def test_incorrectly_specified_positioning_is_explicitly_accepted(self):
        # The arguments used here illustrate how we will try to read
        # and write incorrectly specified positioning information.
        # By incorrect, I mean the specs say that those attributes should be
        # ignored, not that the attributes themselves are outside of the specs
        caption_set = DFXPReader(read_invalid_positioning=True).read(
            SAMPLE_DFXP_INVALID_BUT_SUPPORTED_POSITIONING_INPUT
        )
        result = DFXPWriter(
            relativize=False,
            fit_to_screen=False,
            write_inline_positioning=True).write(caption_set)
<<<<<<< HEAD
        self.assertDFXPEquals(
            result,
            SAMPLE_DFXP_INVALID_BUT_SUPPORTED_POSITIONING_OUTPUT
        )
=======

        if six.PY2:
            self.assertEqual(result,
                         SAMPLE_DFXP_INVALID_BUT_SUPPORTED_POSITIONING_OUTPUT)
        else:
            # attributes are sorted differently I guess testing for same length is close enough
            self.assertEqual(len(SAMPLE_DFXP_INVALID_BUT_SUPPORTED_POSITIONING_OUTPUT), len(result))
>>>>>>> 0d67e73b

    def test_dont_create_style_tags_with_no_id(self):
        # The <style> tags can have no 'xml:id' attribute. Previously, in this
        # case, the style was copied to the output file, with the 'xml:id'
        # property declared, but no value assigned to it. Since such a style
        # can not be referred anyway, and <style> elements, children of
        # <region> tags shouldn't be referred to anyway, we don't include
        # these styles in the output file
        caption_set = DFXPReader().read(
            SAMPLE_DFXP_STYLE_TAG_WITH_NO_XML_ID_INPUT)
        result = DFXPWriter().write(caption_set)
        self.assertEqual(result, SAMPLE_DFXP_STYLE_TAG_WITH_NO_XML_ID_OUTPUT)

    def test_is_relativized(self):
        # Absolute positioning settings (e.g. px) are converted to percentages
        caption_set = DFXPReader().read(
            SAMPLE_DFXP_WITH_POSITIONING)
        result = DFXPWriter(
            video_width=VIDEO_WIDTH, video_height=VIDEO_HEIGHT
        ).write(caption_set)
        self.assertEqual(result, SAMPLE_DFXP_WITH_RELATIVIZED_POSITIONING)

    def test_fit_to_screen(self):
        # Check if caption width and height are is explicitly set and
        # recalculate it if necessary. This prevents long captions from being
        # cut out of the screen.
        caption_set = DFXPReader().read(SAMPLE_DFXP_LONG_CUE)
        result = DFXPWriter().write(caption_set)
        self.assertEqual(result, SAMPLE_DFXP_LONG_CUE_FIT_TO_SCREEN)

    def test_proper_xml_entity_escaping(self):
        caption_set = DFXPReader().read(DFXP_WITH_ESCAPED_APOSTROPHE)
        cue_text = caption_set.get_captions(u'en-US')[0].nodes[0].content
        self.assertEqual(
            cue_text, u"<< \"Andy's Caf\xe9 & Restaurant\" this way")
        result = DFXPWriter().write(caption_set)
        self.assertIn(
            u"&lt;&lt; \"Andy's Café &amp; Restaurant\" this way",
            result
        )


class DFXPtoSRTTestCase(unittest.TestCase, SRTTestingMixIn):

    def test_dfxp_to_srt_conversion(self):
        caption_set = DFXPReader().read(SAMPLE_DFXP)
        results = SRTWriter().write(caption_set)
        self.assertTrue(isinstance(results, text_type))
        self.assertSRTEquals(SAMPLE_SRT, results)


class DFXPtoSAMITestCase(unittest.TestCase, SAMITestingMixIn):

    def test_dfxp_to_sami_conversion(self):
        caption_set = DFXPReader().read(SAMPLE_DFXP)
        results = SAMIWriter().write(caption_set)
        self.assertTrue(isinstance(results, text_type))
        self.assertSAMIEquals(SAMPLE_SAMI, results)

    def test_dfxp_to_sami_with_margins(self):
        caption_set = DFXPReader().read(SAMPLE_DFXP_FROM_SAMI_WITH_MARGINS)
        results = SAMIWriter(video_width=VIDEO_WIDTH,
                             video_height=VIDEO_HEIGHT).write(caption_set)
        margins = [u"margin-right: 6.04%;",
                   u"margin-bottom: 0%;",
                   u"margin-top: 0%;",
                   u"margin-left: 6.04%;"]
        for margin in margins:
            self.assertIn(margin, results)


class DFXPtoWebVTTTestCase(unittest.TestCase, WebVTTTestingMixIn):

    def test_dfxp_to_webvtt_conversion(self):
        caption_set = DFXPReader().read(SAMPLE_DFXP)
        results = WebVTTWriter().write(caption_set)
        self.assertTrue(isinstance(results, text_type))
        self.assertWebVTTEquals(SAMPLE_WEBVTT_FROM_DFXP, results)

    def test_dfxp_with_inline_style_to_webvtt_conversion(self):
        caption_set = DFXPReader().read(SAMPLE_DFXP_WITH_INLINE_STYLE)
        results = WebVTTWriter().write(caption_set)
        self.assertTrue(isinstance(results, text_type))
        self.assertWebVTTEquals(SAMPLE_WEBVTT_FROM_DFXP_WITH_STYLE, results)

    def test_dfxp_with_defined_style_to_webvtt_conversion(self):
        caption_set = DFXPReader().read(SAMPLE_DFXP_WITH_DEFINED_STYLE)
        results = WebVTTWriter().write(caption_set)
        self.assertTrue(isinstance(results, text_type))
        self.assertWebVTTEquals(SAMPLE_WEBVTT_FROM_DFXP_WITH_STYLE, results)

    def test_dfxp_with_inherited_style_to_webvtt_conversion(self):
        caption_set = DFXPReader().read(SAMPLE_DFXP_WITH_INHERITED_STYLE)
        results = WebVTTWriter().write(caption_set)
        self.assertTrue(isinstance(results, text_type))
        self.assertWebVTTEquals(SAMPLE_WEBVTT_FROM_DFXP_WITH_STYLE, results)

    def test_dfxp_with_positioning_to_webvtt_conversion(self):
        caption_set = DFXPReader().read(
            SAMPLE_DFXP_WITH_POSITIONING)
        results = WebVTTWriter(
            video_width=VIDEO_WIDTH, video_height=VIDEO_HEIGHT
        ).write(caption_set)
        self.assertTrue(isinstance(results, text_type))
        self.assertWebVTTEquals(
            SAMPLE_WEBVTT_FROM_DFXP_WITH_POSITIONING_AND_STYLE, results)

    def test_dfxp_to_webvtt_adds_explicit_size(self):
        caption_set = DFXPReader().read(SAMPLE_DFXP_LONG_CUE)
        results = WebVTTWriter().write(caption_set)
        self.assertTrue(isinstance(results, text_type))
        self.assertEquals(
            SAMPLE_WEBVTT_OUTPUT_LONG_CUE, results)

    def test_dfxp_to_webvtt_preserves_proper_alignment(self):
        # This failed at one point when the CaptionSet had node breaks with
        # different positioning. It was fixed both at the DFXPReader AND the
        # WebVTTWriter.
        caption_set = DFXPReader().read(DFXP_STYLE_REGION_ALIGN_CONFLICT)
        results = WebVTTWriter().write(caption_set)
        self.assertEquals(
            WEBVTT_FROM_DFXP_WITH_CONFLICTING_ALIGN, results)


class LegacyDFXPTestCase(unittest.TestCase):
    def test_legacy_convert(self):
        caption_set = DFXPReader(read_invalid_positioning=True).read(
            SAMPLE_DFXP_FOR_LEGACY_WRITER_INPUT)

        result = LegacyDFXPWriter().write(caption_set)

        self.assertEqual(result, SAMPLE_DFXP_FOR_LEGACY_WRITER_OUTPUT)<|MERGE_RESOLUTION|>--- conflicted
+++ resolved
@@ -16,7 +16,7 @@
     DFXP_DEFAULT_REGION_ID, _recreate_style, _convert_layout_to_attributes
 )
 
-from tests.samples.dfxp import (
+from .samples.dfxp import (
     SAMPLE_DFXP, SAMPLE_DFXP_WITH_INLINE_STYLE, SAMPLE_DFXP_WITH_DEFINED_STYLE,
     SAMPLE_DFXP_WITH_INHERITED_STYLE,
     SAMPLE_DFXP_WITHOUT_REGION_AND_STYLE, SAMPLE_DFXP_WITH_POSITIONING,
@@ -30,15 +30,15 @@
     SAMPLE_DFXP_LONG_CUE_FIT_TO_SCREEN, SAMPLE_DFXP_FOR_LEGACY_WRITER_INPUT,
     SAMPLE_DFXP_FOR_LEGACY_WRITER_OUTPUT, DFXP_WITH_ESCAPED_APOSTROPHE
 )
-from tests.samples.sami import SAMPLE_SAMI
-from tests.samples.srt import SAMPLE_SRT
-from tests.samples.webvtt import (
+from .samples.sami import SAMPLE_SAMI
+from .samples.srt import SAMPLE_SRT
+from .samples.webvtt import (
     SAMPLE_WEBVTT_FROM_DFXP, SAMPLE_WEBVTT_FROM_DFXP_WITH_STYLE,
     SAMPLE_WEBVTT_FROM_DFXP_WITH_POSITIONING_AND_STYLE,
     SAMPLE_WEBVTT_OUTPUT_LONG_CUE, WEBVTT_FROM_DFXP_WITH_CONFLICTING_ALIGN
 )
 
-from tests.mixins import (
+from .mixins import (
     SRTTestingMixIn, SAMITestingMixIn, DFXPTestingMixIn, WebVTTTestingMixIn)
 
 # Arbitrary values used to test relativization
@@ -87,7 +87,7 @@
         default_region[u'xml:id'] = DFXP_DEFAULT_REGION_ID
 
         self.assertTrue(region)
-        self.assertEquals(region.attrs[u'xml:id'], DFXP_DEFAULT_REGION_ID)
+        self.assertEqual(region.attrs[u'xml:id'], DFXP_DEFAULT_REGION_ID)
         self.assertEqual(region.attrs, default_region)
 
     def test_default_region_p_tags(self):
@@ -96,7 +96,7 @@
 
         soup = BeautifulSoup(result, u'lxml')
         for p in soup.find_all(u'p'):
-            self.assertEquals(p.attrs.get(u'region'), DFXP_DEFAULT_REGION_ID)
+            self.assertEqual(p.attrs.get(u'region'), DFXP_DEFAULT_REGION_ID)
 
     def test_correct_region_attributes_are_recreated(self):
         caption_set = DFXPReader().read(SAMPLE_DFXP_MULTIPLE_REGIONS_INPUT)
@@ -116,20 +116,19 @@
             relativize=False,
             fit_to_screen=False,
             write_inline_positioning=True).write(caption_set)
-<<<<<<< HEAD
-        self.assertDFXPEquals(
-            result,
-            SAMPLE_DFXP_INVALID_BUT_SUPPORTED_POSITIONING_OUTPUT
-        )
-=======
 
         if six.PY2:
-            self.assertEqual(result,
-                         SAMPLE_DFXP_INVALID_BUT_SUPPORTED_POSITIONING_OUTPUT)
+            self.assertDFXPEquals(
+                result,
+                SAMPLE_DFXP_INVALID_BUT_SUPPORTED_POSITIONING_OUTPUT
+            )
         else:
-            # attributes are sorted differently I guess testing for same length is close enough
-            self.assertEqual(len(SAMPLE_DFXP_INVALID_BUT_SUPPORTED_POSITIONING_OUTPUT), len(result))
->>>>>>> 0d67e73b
+            # attributes are sorted differently I guess testing for same
+            # length is close enough
+            self.assertDFXPEquals(
+                result,
+                SAMPLE_DFXP_INVALID_BUT_SUPPORTED_POSITIONING_OUTPUT
+            )
 
     def test_dont_create_style_tags_with_no_id(self):
         # The <style> tags can have no 'xml:id' attribute. Previously, in this
@@ -145,8 +144,7 @@
 
     def test_is_relativized(self):
         # Absolute positioning settings (e.g. px) are converted to percentages
-        caption_set = DFXPReader().read(
-            SAMPLE_DFXP_WITH_POSITIONING)
+        caption_set = DFXPReader().read(SAMPLE_DFXP_WITH_POSITIONING)
         result = DFXPWriter(
             video_width=VIDEO_WIDTH, video_height=VIDEO_HEIGHT
         ).write(caption_set)
@@ -228,8 +226,7 @@
         self.assertWebVTTEquals(SAMPLE_WEBVTT_FROM_DFXP_WITH_STYLE, results)
 
     def test_dfxp_with_positioning_to_webvtt_conversion(self):
-        caption_set = DFXPReader().read(
-            SAMPLE_DFXP_WITH_POSITIONING)
+        caption_set = DFXPReader().read(SAMPLE_DFXP_WITH_POSITIONING)
         results = WebVTTWriter(
             video_width=VIDEO_WIDTH, video_height=VIDEO_HEIGHT
         ).write(caption_set)
