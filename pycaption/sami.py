--- conflicted
+++ resolved
@@ -88,17 +88,7 @@
         content, doc_styles, doc_langs = (
             self._get_sami_parser_class()().feed(content))
         sami_soup = self._get_xml_parser_class()(content)
-<<<<<<< HEAD
-        caption_set = CaptionSet()
-
-        # Convert styles from CSS to internal representation
-        for style in doc_styles.items():
-            style = (style[0], self._translate_parsed_style(style[1]))
-
-        caption_set.set_styles(doc_styles)
-=======
-
->>>>>>> 0afa7f1a
+
         # Get the global layout that applies to all <p> tags
         global_layout = self._build_layout(doc_styles.get('p', {}))
 
@@ -121,9 +111,15 @@
 
         caption_set = CaptionSet(
             caption_dict,
-            styles=doc_styles,
             layout_info=global_layout
         )
+
+        # Convert styles from CSS to internal representation
+        for style in doc_styles.items():
+            style = (style[0], self._translate_parsed_style(style[1]))
+
+        caption_set.set_styles(doc_styles)
+
         if caption_set.is_empty():
             raise CaptionReadNoCaptions(u"empty caption file")
 
