--- conflicted
+++ resolved
@@ -1,8 +1,4 @@
-<<<<<<< HEAD
-import unittest
-=======
 import re
->>>>>>> 1ab4cbaf
 
 from pycaption import (
     DFXPReader, SAMIReader, SRTReader, SRTWriter, WebVTTReader,
@@ -35,14 +31,9 @@
     def test_sami_to_srt_conversion(self, sample_srt, sample_sami):
         caption_set = SAMIReader().read(sample_sami)
         results = SRTWriter().write(caption_set)
-<<<<<<< HEAD
-        self.assertTrue(isinstance(results, str))
-        self.assertSRTEquals(SAMPLE_SRT, results)
-=======
 
         assert isinstance(results, str)
         self.assert_srt_equals(sample_srt, results)
->>>>>>> 1ab4cbaf
 
 
 class TestSRTtoSRT(SRTTestingMixIn):
@@ -50,17 +41,9 @@
         self.reader = SRTReader()
         self.writer = SRTWriter()
 
-<<<<<<< HEAD
-    def test_srt_to_sami_conversion(self):
-        caption_set = SRTReader().read(SAMPLE_SRT)
-        results = SAMIWriter().write(caption_set)
-        self.assertTrue(isinstance(results, str))
-        self.assertSAMIEquals(SAMPLE_SAMI, results)
-=======
     def test_srt_to_srt_conversion(self, sample_srt):
         caption_set = self.reader.read(sample_srt)
         results = self.writer.write(caption_set)
->>>>>>> 1ab4cbaf
 
         assert isinstance(results, str)
         self.assert_srt_equals(sample_srt, results)
@@ -70,19 +53,8 @@
         results = self.writer.write(caption_set)
         sentences = re.split(r"\n\d\n", results)
 
-<<<<<<< HEAD
-    def test_srt_to_dfxp_conversion(self):
-        caption_set = SRTReader().read(SAMPLE_SRT)
-        results = DFXPWriter().write(caption_set)
-        self.assertTrue(isinstance(results, str))
-        self.assertDFXPEquals(
-            SAMPLE_DFXP, results,
-            ignore_styling=True, ignore_spans=True
-        )
-=======
         assert 3 == len(sentences)
         assert 4 == len(sentences[0].splitlines())
->>>>>>> 1ab4cbaf
 
 
 class TestWebVTTtoSRT(SRTTestingMixIn):
@@ -90,13 +62,5 @@
         caption_set = WebVTTReader().read(sample_webvtt)
         results = SRTWriter().write(caption_set)
 
-<<<<<<< HEAD
-    def test_srt_to_webvtt_conversion(self):
-        caption_set = SRTReader().read(SAMPLE_SRT)
-        results = WebVTTWriter().write(caption_set)
-        self.assertTrue(isinstance(results, str))
-        self.assertWebVTTEquals(SAMPLE_WEBVTT_FROM_SRT, results)
-=======
         assert isinstance(results, str)
-        self.assert_srt_equals(sample_srt, results)
->>>>>>> 1ab4cbaf
+        self.assert_srt_equals(sample_srt, results)