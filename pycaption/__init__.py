import bs4

from .base import (
    CaptionConverter, CaptionNode, Caption, CaptionList, CaptionSet,
)
from .dfxp import DFXPWriter, DFXPReader
from .microdvd import MicroDVDReader, MicroDVDWriter
from .sami import SAMIReader, SAMIWriter
from .scenarist import ScenaristDVDWriter
from .srt import SRTReader, SRTWriter
from .scc import SCCReader, SCCWriter
from .scc.translator import translate_scc
from .transcript import TranscriptWriter
from .webvtt import WebVTTReader, WebVTTWriter
from .exceptions import (
    CaptionReadError, CaptionReadNoCaptions, CaptionReadSyntaxError, CaptionLineLengthError
)


__all__ = [
    'CaptionConverter', 'DFXPReader', 'DFXPWriter', 'MicroDVDReader',
    'MicroDVDWriter', 'SAMIReader', 'SAMIWriter', 'SRTReader', 'SRTWriter',
    'SCCReader', 'SCCWriter', 'translate_scc', 'WebVTTReader', 'WebVTTWriter',
    'CaptionReadError', 'CaptionReadNoCaptions', 'CaptionReadSyntaxError',
<<<<<<< HEAD
    'detect_format', 'CaptionNode', 'Caption', 'CaptionList', 'CaptionSet', 'ScenaristDVDWriter'
=======
    'detect_format', 'CaptionNode', 'Caption', 'CaptionList', 'CaptionSet',
    'TranscriptWriter'
>>>>>>> 1ab4cbaf
]

SUPPORTED_READERS = (
    DFXPReader, MicroDVDReader, WebVTTReader, SAMIReader, SRTReader, SCCReader,
)


def detect_format(caps):
    """
    Detect the format of the provided caption string.

    :returns: the reader class for the detected format.
    """
    if not len(caps):
        raise CaptionReadNoCaptions("Empty caption file")
    
    for reader in SUPPORTED_READERS:
        if reader().detect(caps):
            return reader

    return None<|MERGE_RESOLUTION|>--- conflicted
+++ resolved
@@ -22,12 +22,8 @@
     'MicroDVDWriter', 'SAMIReader', 'SAMIWriter', 'SRTReader', 'SRTWriter',
     'SCCReader', 'SCCWriter', 'translate_scc', 'WebVTTReader', 'WebVTTWriter',
     'CaptionReadError', 'CaptionReadNoCaptions', 'CaptionReadSyntaxError',
-<<<<<<< HEAD
     'detect_format', 'CaptionNode', 'Caption', 'CaptionList', 'CaptionSet', 'ScenaristDVDWriter'
-=======
-    'detect_format', 'CaptionNode', 'Caption', 'CaptionList', 'CaptionSet',
     'TranscriptWriter'
->>>>>>> 1ab4cbaf
 ]
 
 SUPPORTED_READERS = (
@@ -43,7 +39,7 @@
     """
     if not len(caps):
         raise CaptionReadNoCaptions("Empty caption file")
-    
+
     for reader in SUPPORTED_READERS:
         if reader().detect(caps):
             return reader
