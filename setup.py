#!/usr/bin/env python
import os

from setuptools import find_packages, setup

README_PATH = os.path.join(
    os.path.abspath(os.path.dirname(__file__)),
    "README.rst",
)

dependencies = [
    "beautifulsoup4>=4.12.1",
    "lxml>=4.9.1",
    "cssutils>=2.0.0",
]

dev_dependencies = ["pytest", "pytest-lazy-fixture"]

transcript_dependencies = ["nltk==3.8.0"]

setup(
<<<<<<< HEAD
    name='pycaption',
    version='2.2.13',
    description='Closed caption converter',
=======
    name="pycaption",
    version="2.2.12.dev8",
    description="Closed caption converter",
>>>>>>> 50bb5d58
    long_description=open(README_PATH).read(),
    author="Joe Norton",
    author_email="joey@nortoncrew.com",
    project_urls={
        "Source": "https://github.com/pbs/pycaption",
        "Documentation": "https://pycaption.readthedocs.io/",
        "Release notes": "https://pycaption.readthedocs.io" "/en/stable/changelog.html",
    },
    python_requires=">=3.8,<4.0",
    install_requires=dependencies,
    extras_require={"dev": dev_dependencies, "transcript": transcript_dependencies},
    packages=find_packages(),
    include_package_data=True,
    classifiers=[
        "Development Status :: 5 - Production/Stable",
        "License :: OSI Approved :: Apache Software License",
        "Operating System :: OS Independent",
        "Programming Language :: Python",
        "Programming Language :: Python :: 3",
        "Programming Language :: Python :: 3.8",
        "Programming Language :: Python :: 3.9",
        "Programming Language :: Python :: 3.10",
        "Programming Language :: Python :: 3.11",
        "Programming Language :: Python :: 3.12",
        "Topic :: Software Development :: Libraries",
        "Topic :: Software Development :: Libraries :: Python Modules",
        "Topic :: Multimedia :: Video",
    ],
    test_suite="tests",
)<|MERGE_RESOLUTION|>--- conflicted
+++ resolved
@@ -19,15 +19,9 @@
 transcript_dependencies = ["nltk==3.8.0"]
 
 setup(
-<<<<<<< HEAD
-    name='pycaption',
-    version='2.2.13',
-    description='Closed caption converter',
-=======
     name="pycaption",
-    version="2.2.12.dev8",
+    version="2.2.13",
     description="Closed caption converter",
->>>>>>> 50bb5d58
     long_description=open(README_PATH).read(),
     author="Joe Norton",
     author_email="joey@nortoncrew.com",
