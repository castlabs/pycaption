from tests.fixtures.dfxp import (  # noqa: F401
    sample_dfxp, sample_dfxp_with_inline_style, sample_dfxp_with_defined_style,
    sample_dfxp_with_inherited_style, sample_dfxp_without_region_and_style,
    sample_dfxp_with_positioning, sample_dfxp_with_relativized_positioning,
    sample_dfxp_empty, sample_dfxp_syntax_error,
    sample_dfxp_from_sami_with_positioning,
    sample_dfxp_long_cue, sample_dfxp_long_cue_fit_to_screen,
    sample_dfxp_from_sami_with_margins, sample_dfxp_from_sami_with_lang_margins,
    sample_dfxp_from_sami_with_span, sample_dfxp_from_sami_with_bad_span_align,
    sample_dfxp_invalid_but_supported_positioning_input,
    sample_dfxp_invalid_but_supported_positioning_output,
    sample_dfxp_multiple_regions_input, sample_dfxp_multiple_regions_output,
    sample_dfxp_to_render_with_only_default_positioning_input,
    sample_dfxp_output, sample_dfxp_style_tag_with_no_xml_id_input,
    sample_dfxp_style_tag_with_no_xml_id_output, sample_dfxp_from_scc_output,
    sample_dfxp_with_properly_closing_spans_output,
    sample_dfxp_for_legacy_writer_input, sample_dfxp_for_legacy_writer_output,
    sample_dfxp_with_templated_style, sample_dfxp_with_escaped_apostrophe,
    sample_dfxp_with_alternative_timing_formats, sample_dfxp_empty_paragraph,
    sample_dfxp_only_spaces_paragraph, sample_dfxp_incorrect_time_format,
    sample_dfxp_missing_begin, sample_dfxp_missing_end_and_dur,
    sample_dfxp_with_frame_timing, sample_dfxp_empty_cue,
    sample_dfxp_empty_cue_output, sample_dfxp_default_styling_p_tags,
    sample_dfxp_invalid_positioning_value_template,
    sample_dfxp_multiple_captions_with_the_same_timing,
    sample_dfxp_with_ampersand_character, sample_dfxp_with_nested_spans,
    dfxp_style_region_align_conflict, dfxp_with_concurrent_captions,
)
from tests.fixtures.microdvd import (  # noqa: F401
    sample_microdvd, sample_microdvd_2,
    sample_microdvd_invalid_format, missing_fps_sample_microdvd,
    sample_microdvd_empty, sample_microdvd_empty_cue_output,
)
from tests.fixtures.sami import (  # noqa: F401
    sample_sami, sample_sami_with_style_tags,
    sample_sami_with_css_inline_style, sample_sami_with_css_id_style,
    sample_sami_empty, sample_sami_syntax_error,
    sample_sami_double_br, sample_sami_partial_margins,
    sample_sami_partial_margins_relativized, sample_sami_lang_margin,
    sample_sami_with_span, sample_sami_with_bad_span_align,
    sample_sami_with_bad_div_align, sample_sami_with_p_align,
    sample_sami_with_p_and_span_align, sample_sami_with_multiple_span_aligns,
    sample_sami_no_lang, sample_sami_with_lang, sample_sami_with_multi_lang,
    sample_sami_with_multiple_p, sample_sami_empty_cue_output,
    sample_sami_with_invalid_inline_style,
    sample_sami_including_hexadecimal_charref,
    sample_sami_including_decimal_charref,
    sample_sami_including_html5_entityref, sample_sami_with_unclosed_tag,
    sample_sami_with_inline_lang, sample_sami_from_dfxp_with_nested_spans,
    sample_sami_with_separate_multi_lang, sample_sami_missing_start
)
from tests.fixtures.scc import (  # noqa: F401
    sample_scc_created_dfxp_with_wrongly_closing_spans,
    scc_that_generates_webvtt_with_proper_newlines,
    sample_scc_produces_captions_with_start_and_end_time_the_same,
    sample_scc_pop_on, sample_scc_multiple_positioning, sample_scc_with_italics,
    sample_scc_empty, sample_scc_roll_up_ru2, sample_no_positioning_at_all_scc,
    sample_scc_no_explicit_end_to_last_caption, sample_scc_flashing_cue,
    sample_scc_eoc_first_command, sample_scc_with_extended_characters,
    sample_scc_with_ampersand_character, sample_scc_multiple_formats,
    sample_scc_duplicate_tab_offset, sample_scc_duplicate_special_characters,
    sample_scc_tab_offset, sample_scc_with_unknown_commands,
    sample_scc_special_and_extended_characters,
<<<<<<< HEAD
    sample_scc_with_consecutive_pac_commands
=======
    sample_scc_with_line_too_long
>>>>>>> f4cc9538
)
from tests.fixtures.srt import (  # noqa: F401
    sample_srt, sample_srt_ascii, sample_srt_numeric, sample_srt_empty,
    sample_srt_blank_lines, sample_srt_trailing_blanks,
    samples_srt_same_time, sample_srt_empty_cue_output,
    sample_srt_timestamps_without_microseconds,
)
from tests.fixtures.translated_scc import (  # noqa: F401
    sample_translated_scc_custom_brackets, sample_translated_scc_success,
    sample_translated_scc_commands_not_found, sample_translated_scc_no_brackets,
    sample_translated_scc_special_and_extended_characters
)
from tests.fixtures.webvtt import (  # noqa: F401
    sample_webvtt, sample_webvtt_from_dfxp, sample_webvtt_from_sami,
    sample_webvtt_from_sami_with_style, sample_webvtt_from_sami_with_id_style,
    sample_webvtt_from_dfxp_with_style,
    sample_webvtt_keeps_positioning,
    sample_webvtt_from_dfxp_with_positioning_and_style,
    sample_webvtt_from_srt, sample_webvtt_from_webvtt,
    sample_webvtt_2, sample_webvtt_empty, sample_webvtt_double_br,
    sample_webvtt_output_long_cue, webvtt_from_dfxp_with_conflicting_align,
    sample_webvtt_with_cue_settings,
    sample_webvtt_from_scc_properly_writes_newlines_output,
    sample_webvtt_last_cue_zero_start, sample_webvtt_empty_cue,
    sample_webvtt_multi_lang_en, sample_webvtt_multi_lang_de,
    sample_webvtt_empty_cue_output, sample_webvtt_timestamps
)<|MERGE_RESOLUTION|>--- conflicted
+++ resolved
@@ -61,11 +61,9 @@
     sample_scc_duplicate_tab_offset, sample_scc_duplicate_special_characters,
     sample_scc_tab_offset, sample_scc_with_unknown_commands,
     sample_scc_special_and_extended_characters,
-<<<<<<< HEAD
-    sample_scc_with_consecutive_pac_commands
-=======
+    sample_scc_with_consecutive_pac_commands,
+    sample_scc_special_and_extended_characters,
     sample_scc_with_line_too_long
->>>>>>> f4cc9538
 )
 from tests.fixtures.srt import (  # noqa: F401
     sample_srt, sample_srt_ascii, sample_srt_numeric, sample_srt_empty,
