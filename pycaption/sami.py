--- conflicted
+++ resolved
@@ -44,18 +44,11 @@
         if type(content) != unicode:
             raise RuntimeError('The content is not a unicode string.')
 
-<<<<<<< HEAD
-        content, doc_styles, doc_langs = SAMIParser().feed(content)
-        sami_soup = BeautifulSoup(content)
-        caption_set = CaptionSet()
-        caption_set.set_styles(doc_styles)
-=======
         content, doc_styles, doc_langs = (
             self._get_sami_parser_class()().feed(content))
         sami_soup = self._get_xml_parser_class()(content)
-        captions = CaptionSet()
-        captions.set_styles(doc_styles)
->>>>>>> 8f3c8fee
+        caption_set = CaptionSet()
+        caption_set.set_styles(doc_styles)
         layout_info = self._build_layout(doc_styles.get('p', {}))
         caption_set.layout_info = layout_info
 
@@ -80,9 +73,6 @@
 
         return caption_set
 
-<<<<<<< HEAD
-    def _build_layout(self, styles, inherit_from=None):
-=======
     @staticmethod
     def _get_sami_parser_class():
         """Hook method for providing custom SAMIParser classes"""
@@ -93,8 +83,7 @@
         """Hook method for providing a custom XML parser class"""
         return BeautifulSoup
 
-    def _build_layout(self, styles):
->>>>>>> 8f3c8fee
+    def _build_layout(self, styles, inherit_from=None):
         """
         :type styles: dict
         :param styles: a dictionary with CSS-like styling rules
@@ -107,11 +96,7 @@
         alignment = Alignment.from_horizontal_and_vertical_align(
             text_align=styles.get('text-align', None)
         )
-<<<<<<< HEAD
-        new_layout = Layout(
-=======
-        layout = self._get_layout_class()(
->>>>>>> 8f3c8fee
+        new_layout = self._get_layout_class()(
             origin=None,
             extent=None,
             padding=self._get_padding(styles),
