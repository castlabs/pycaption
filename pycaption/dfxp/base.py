--- conflicted
+++ resolved
@@ -1356,9 +1356,7 @@
 
     def discard(self, value):
         if value in self:
-<<<<<<< HEAD
             super().remove(value)
-
 
 class DFXPReaderNewLineFix(DFXPReader):
     def _translate_tag(self, tag):
@@ -1394,7 +1392,4 @@
         else:
             # recursively call function for any children elements
             for a in tag.contents:
-                self._translate_tag(a)
-=======
-            super().remove(value)
->>>>>>> 1ab4cbaf
+                self._translate_tag(a)